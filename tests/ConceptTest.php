<?php

class ConceptTest extends PHPUnit\Framework\TestCase
{
  private $model;
  private $concept;
  private $cbdVocab;
  private $cbdGraph;

  protected function setUp() {
    putenv("LC_ALL=en_GB.utf8");
    setlocale(LC_ALL, 'en_GB.utf8');
    bindtextdomain('skosmos', 'resource/translations');
    bind_textdomain_codeset('skosmos', 'UTF-8');
    textdomain('skosmos');

    $this->model = new Model(new GlobalConfig('/../tests/testconfig.inc'));
    $this->vocab = $this->model->getVocabulary('test');
    $results = $this->vocab->getConceptInfo('http://www.skosmos.skos/test/ta112', 'en');
    $this->concept = reset($results);

    $this->cbdVocab = $this->model->getVocabulary('cbd');
    $this->cbdGraph =  new EasyRdf\Graph();
    $this->cbdGraph->parseFile("tests/test-vocab-data/cbd.ttl", "turtle");

  }

  /**
   * @covers Concept::__construct
   */
  public function testConstructor()
  {
    $mockres = $this->getMockBuilder('EasyRdf\Resource')->disableOriginalConstructor()->getMock();
    $concept = new Concept($this->model, $this->vocab, $mockres, 'http://skosmos.skos/test', 'en');
    $this->assertInstanceOf('Concept', $concept);
    $this->assertEquals('Test ontology', $concept->getVocabTitle());
  }

  /**
   * @covers Concept::getUri
   */
  public function testGetUri()
  {
    $uri = $this->concept->getURI();
    $this->assertEquals('http://www.skosmos.skos/test/ta112', $uri);
  }

  /**
   * @covers Concept::getDeprecated
   */
  public function testGetConceptNotDeprecated()
  {
    $deprecated = $this->concept->getDeprecated();
    $this->assertEquals(false, $deprecated);
  }

  /**
   * @covers Concept::getVocab
   */
  public function testGetVocab()
  {
    $voc = $this->concept->getVocab();
    $this->assertInstanceOf('Vocabulary', $voc);
  }

  /**
   * @covers Concept::getVocabTitle
   */
  public function testGetVocabTitle()
  {
    $title = $this->concept->getVocabTitle();
    $this->assertEquals('Test ontology', $title);
  }

  /**
   * @covers Concept::getShortName
   */
  public function testGetShortName()
  {
    $short = $this->concept->getShortName();
    $this->assertEquals('Test short', $short);
  }

  /**
   * @covers Concept::getFoundBy
   */
  public function testGetFoundByWhenNotSet()
  {
    $fb = $this->concept->getFoundBy();
    $this->assertEquals(null, $fb);
  }

  /**
   * @covers Concept::setFoundBy
   * @covers Concept::getFoundByType
   */
  public function testSetFoundBy()
  {
    $fb = $this->concept->getFoundBy();
    $this->assertEquals(null, $fb);
    $this->concept->setFoundBy('testing matched label', 'alt');
    $fb = $this->concept->getFoundBy();
    $fbtype = $this->concept->getFoundByType();
    $this->assertEquals('testing matched label', $fb);
    $this->assertEquals('alt', $fbtype);
  }

  /**
   * @covers Concept::getForeignLabels
   * @covers Concept::literalLanguageToString
   */
  public function testGetForeignLabels()
  {
    $labels = $this->concept->getForeignLabels();

    $this->assertEquals('Karppi', $labels['Finnish'][0]->getLabel());
  }

  /**
   * @covers Concept::getAllLabels
   */
  public function testGetAllLabels()
  {
    $results = $this->vocab->getConceptInfo('http://www.skosmos.skos/test/ta115', 'en');
    $concept = reset($results);
    $labels = $concept->getAllLabels('skos:definition');
    $this->assertEquals('Iljettävä limanuljaska', $labels['Finnish'][0]->getLabel());
    $this->assertEquals('any fish belonging to the order Anguilliformes', $labels['English'][0]->getLabel());
  }

  /**
   * @covers Concept::getProperties
   * @covers ConceptProperty::getValues
   * @covers ConceptPropertyValue::getLabel
   */
  public function testGetPropertiesLiteralValue()
  {
    $props = $this->concept->getProperties();
    $propvals = $props['http://www.skosmos.skos/testprop']->getValues();

    $this->assertEquals('Skosmos test property', $props['http://www.skosmos.skos/testprop']->getLabel()->getValue());
    $this->assertEquals('Test property value', $propvals['Test property value']->getLabel());
  }

  /**
   * @covers Concept::getProperties
   * @covers ConceptProperty::getValues
   * @covers ConceptPropertyValue::getLabel
   */
  public function testGetPropertiesCorrectNumberOfProperties()
  {
    $props = $this->concept->getProperties();

    $this->assertEquals(6, sizeof($props));
  }

  /**
   * @covers DataObject::arbitrarySort
   * @covers DataObject::mycompare
   * @covers Concept::getProperties
   * @covers ConceptProperty::getValues
   * @covers ConceptPropertyValue::getLabel
   */
  public function testGetPropertiesCorrectOrderOfProperties()
  {
    $props = $this->concept->getProperties();
    $expected = array (0 => 'rdf:type', 1=> 'skos:broader',2 => 'skos:narrower',3 => 'skos:altLabel',4 => 'skos:scopeNote',5 => 'http://www.skosmos.skos/testprop');
    $this->assertEquals($expected, array_keys($props));

  }

  /**
   * @covers Concept::getProperties
   * @covers ConceptProperty::getValues
   * @covers ConceptPropertyValue::getLabel
   */
  public function testGetPropertiesAlphabeticalSortingOfPropertyValues()
  {
    $results = $this->vocab->getConceptInfo('http://www.skosmos.skos/test/ta1', 'en');
    $concept = reset($results);
    $props = $concept->getProperties();
    $prevlabel;
    foreach($props['skos:narrower'] as $val) {
      $label = is_string($val->getLabel()) ? $val->getLabel() : $val->getLabel()-getValue();
      if ($prevlabel)
        $this->assertEquals(1, strnatcmp($prevlabel, $label));
      $prevlabel = $label;
    }
  }

  /**
   * @covers Concept::getMappingProperties
   * @covers ConceptProperty::getValues
   */
  public function testGetMappingPropertiesWithIdenticalLabels() {
    $vocab = $this->model->getVocabulary('duplicates');
    $concepts = $vocab->getConceptInfo("http://www.skosmos.skos/dup/d3", "en");
    $concept = $concepts[0];
    $props = $concept->getMappingProperties();
    $values = $props['skos:closeMatch']->getValues();
    $this->assertCount(2, $values);
  }

  /**
   * @covers Concept::removeDuplicatePropertyValues
   * @covers Concept::getProperties
   */
  public function testRemoveDuplicatePropertyValues() {
    $vocab = $this->model->getVocabulary('duplicates');
    $concepts = $vocab->getConceptInfo("http://www.skosmos.skos/dup/d4", "en");
    $concept = $concepts[0];
    $props = $concept->getProperties();
    $this->assertCount(1, $props);
  }

  /**
   * @covers Concept::removeDuplicatePropertyValues
   * @covers Concept::getProperties
   */
  public function testRemoveDuplicatePropertyValuesOtherThanSubpropertyof() {
    $vocab = $this->model->getVocabulary('duplicates');
    $concepts = $vocab->getConceptInfo("http://www.skosmos.skos/dup/d5", "en");
    $concept = $concepts[0];
    $props = $concept->getProperties();
    $this->assertCount(2, $props);
  }

  /**
   * @covers Concept::getProperties
   * @covers ConceptProperty::getValues
   * @covers ConceptPropertyValueLiteral::getLabel
   */
  public function testGetTimestamp() {
    $vocab = $this->model->getVocabulary('test');
    $concepts = $vocab->getConceptInfo("http://www.skosmos.skos/test/ta123", "en");
    $concept = $concepts[0];
    $date = $concept->getDate();
    $this->assertContains('10/1/14', $date);
  }

  /**
   * @covers Concept::getDate
   */
  public function testGetDateWithCreatedAndModified() {
    $vocab = $this->model->getVocabulary('dates');
    $concepts = $vocab->getConceptInfo("http://www.skosmos.skos/date/d1", "en");
    $concept = $concepts[0];
    $date = $concept->getDate();
    $this->assertContains('1/3/00', $date);
    $this->assertContains('6/6/12', $date);
  }

  /**
   * @covers Concept::getDate
   * @covers ConceptProperty::getValues
   * @covers ConceptPropertyValueLiteral::getLabel
   * @expectedException PHPUnit\Framework\Error\Error
   */

  public function testGetTimestampInvalidWarning() {
    $vocab = $this->model->getVocabulary('test');
    $concepts = $vocab->getConceptInfo("http://www.skosmos.skos/test/ta114", "en");
    $concept = $concepts[0];
    $props = $concept->getDate(); # this should throw a E_USER_WARNING exception
  }

  /**
   * @covers Concept::getProperties
   * @covers ConceptProperty::getValues
   * @covers ConceptPropertyValueLiteral::getLabel
   */

  public function testGetTimestampInvalidResult() {
    $vocab = $this->model->getVocabulary('test');
    $concepts = $vocab->getConceptInfo("http://www.skosmos.skos/test/ta114", "en");
    $concept = $concepts[0];
    # we use @ to suppress the exceptions in order to be able to check the result
    $date = @$concept->getDate();
    $this->assertContains('1986-21-00', $date);
  }

  /**
   * @covers Concept::getProperties
   */
  public function testGetPropertiesTypes()
  {
    $props = $this->concept->getProperties();
    $propvals = $props['rdf:type']->getValues();
    $this->assertCount(1, $propvals); // should only have type meta:TestClass, not skos:Concept (see #200)
    $this->assertEquals('Test class', $propvals['Test classhttp://www.skosmos.skos/test-meta/TestClass']->getLabel());
    $this->assertEquals('http://www.skosmos.skos/test-meta/TestClass', $propvals['Test classhttp://www.skosmos.skos/test-meta/TestClass']->getUri());
  }

  /**
   * @covers Concept::getNotation
   */
  public function testGetNotationWhenNull()
  {
    $vocab = $this->model->getVocabulary('test');
    $concepts = $vocab->getConceptInfo("http://www.skosmos.skos/test/ta114", "en");
    $concept = $concepts[0];
    $this->assertEquals(null, $concept->getNotation());
  }

  /**
   * @covers Concept::getNotation
   */
  public function testGetNotation()
  {
    $this->assertEquals('665', $this->concept->getNotation());
  }

  /**
   * @covers Concept::getLabel
   */
  public function testGetLabelCurrentLanguage()
  {
    $this->assertEquals('Carp', $this->concept->getLabel()->getValue());
  }

  /**
   * @covers Concept::getLabel
   */
  public function testGetLabelWhenNull()
  {
    $model = new Model(new GlobalConfig('/../tests/testconfig.inc'));
    $vocab = $model->getVocabulary('test');
    $concept = $vocab->getConceptInfo("http://www.skosmos.skos/test/ta120", "en");
    $this->assertEquals(null, $concept[0]->getLabel());
  }

  /**
   * @covers Concept::getLabel
   * @covers Concept::setContentLang
   * @covers Concept::getContentLang
   */
  public function testGetLabelResortingToVocabDefault()
  {
    $this->concept->setContentLang('pl');
    $this->assertEquals('pl', $this->concept->getContentLang());
    $this->assertEquals('Carp', $this->concept->getLabel()->getValue());
  }

  /**
   * @covers Concept::getArrayProperties
   * @covers Concept::getGroupProperties
   * @covers Concept::getReverseResources
   */
  public function testGetGroupProperties()
  {
    $model = new Model(new GlobalConfig('/../tests/testconfig.inc'));
    $vocab = $model->getVocabulary('groups');
    $concept = $vocab->getConceptInfo("http://www.skosmos.skos/groups/ta111", "en");
    $arrays = $concept[0]->getArrayProperties();
    $this->assertArrayHasKey("Saltwater fish", $arrays);
    $this->assertArrayHasKey("Submarine-like fish", $arrays);
    $groups = $concept[0]->getGroupProperties();
    $this->assertEmpty($groups);
  }

  /**
   * @covers Concept::getGroupProperties
   * @covers Concept::getReverseResources
   */
  public function testGetGroupPropertiesWithDuplicatedInformationFilteredOut()
  {
    $model = new Model(new GlobalConfig('/../tests/testconfig.inc'));
    $vocab = $model->getVocabulary('dupgroup');
    $concept = $vocab->getConceptInfo("http://www.skosmos.skos/dupgroup/c1", "en");
    $groups = $concept[0]->getGroupProperties();
    $this->assertEquals(0, sizeof($groups));
  }

  /**
   * @covers Concept::getProperties
   * @covers Concept::getCollectionMembers
   * @covers ConceptProperty::getValues
   * @covers ConceptPropertyValue::getLabel
   * @covers ConceptPropertyValue::getSubMembers
   */
  public function testGetPropertiesWithNarrowersPartOfACollection()
  {
    $model = new Model(new GlobalConfig('/../tests/testconfig.inc'));
    $vocab = $model->getVocabulary('groups');
    $concept = $vocab->getConceptInfo("http://www.skosmos.skos/groups/ta1", "en");
    $props = $concept[0]->getProperties();
    $narrowers = $props['skos:narrower']->getValues();
    $this->assertCount(3, $narrowers);
    foreach ($narrowers as $coll) {
      $subs = $coll->getSubMembers();
      if ($coll->getLabel() === "Freshwater fish") {
        $this->assertArrayHasKey("Carp", $subs);
      } elseif ($coll->getLabel() === "Saltwater Fish") {
        $this->assertArrayHasKey("Flatfish", $subs);
        $this->assertArrayHasKey("Tuna", $subs);
      } elseif ($coll->getLabel() === "Submarine-like fish") {
        $this->assertArrayHasKey("Tuna", $subs);
      }
    }
  }

  /**
   * @covers Concept::getProperties
   */
  public function testGetPropertiesDefinitionLiteral() {
    $vocab = $this->model->getVocabulary('test');
    $concepts = $vocab->getConceptInfo('http://www.skosmos.skos/test/ta115', 'en');
    $concept = $concepts[0];
    $props = $concept->getProperties();
    $propvals = $props['skos:definition']->getValues();
    $this->assertEquals('any fish belonging to the order Anguilliformes', $propvals['any fish belonging to the order Anguilliformes']->getLabel());
  }

  /**
   * @covers Concept::getProperties
   * @covers ConceptProperty::getValues
   */
<<<<<<< HEAD
=======

>>>>>>> 4999faf1
  public function testGetPropertiesDefinitionResource() {
    $vocab = $this->model->getVocabulary('test');
    $concepts = $vocab->getConceptInfo('http://www.skosmos.skos/test/ta122', 'en');
    $concept = $concepts[0];
    $props = $concept->getProperties();
    $propvals = $props['skos:definition']->getValues();
    $this->assertEquals('The black sea bass (Centropristis striata) is an exclusively marine fish.', $propvals['The black sea bass (Centropristis striata) is an exclusively marine fish.http://www.skosmos.skos/test/black_sea_bass_def']->getLabel());
  }

  /**
   * @covers Concept::addResourceReifications
   * @covers Concept::addLiteralReifications
   */
  public function testExternalResourceReifications() {
    $concepts = $this->cbdVocab->getConceptInfo('http://www.skosmos.skos/cbd/test2', 'en');
    $concept = $concepts[0];

    $res = $this->cbdGraph->resource('http://www.skosmos.skos/cbd/test1');

    $concept->processExternalResource($res);
    $json =  $concept->dumpJsonLd();
    $error_count = substr_count($json, "REIFICATION_ERROR");
    $this->assertEquals($error_count, 0);
  }

  /**
   * @covers Concept::processExternalResource
   * @covers Concept::addExternalTriplesToGraph
   * @covers Concept::addPropertyValues
   */
  public function testProcessExternalResource() {
    $concepts = $this->cbdVocab->getConceptInfo('http://www.skosmos.skos/cbd/test2', 'en');
    $concept = $concepts[0];

    $res = $this->cbdGraph->resource('http://www.skosmos.skos/cbd/test1');

    $concept->processExternalResource($res);
    $json =  $concept->dumpJsonLd();
    $this->assertContains('HY', $json);
    $this->assertContains('AK', $json);
    $this->assertContains('OS', $json);
    $this->assertContains("CONTAINS", $json);
  }
}<|MERGE_RESOLUTION|>--- conflicted
+++ resolved
@@ -415,10 +415,6 @@
    * @covers Concept::getProperties
    * @covers ConceptProperty::getValues
    */
-<<<<<<< HEAD
-=======
-
->>>>>>> 4999faf1
   public function testGetPropertiesDefinitionResource() {
     $vocab = $this->model->getVocabulary('test');
     $concepts = $vocab->getConceptInfo('http://www.skosmos.skos/test/ta122', 'en');
