--- conflicted
+++ resolved
@@ -76,11 +76,6 @@
          # skos:hiddenLabel
          [ text:field "hidden" ;
            text:predicate skos:hiddenLabel ;
-<<<<<<< HEAD
-           text:analyzer [ a text:LowerCaseKeywordAnalyzer ]
-         ]
-     ) .
-=======
            text:analyzer [ a text:LowerCaseKeywordAnalyzer ] 
          ]
            # skos:notation
@@ -88,5 +83,4 @@
            text:predicate skos:notation ;
            text:analyzer [ a text:LowerCaseKeywordAnalyzer ] 
          ]
-         ) .
->>>>>>> bbe2bb5d
+         ) .