/* Font definitions
 *****************************************/
li, td > a {
  font-family: 'Fira Sans', sans-serif;
  font-size: 14px;
}

h1, .prefLabel, .prefLabelLang, .notation {
  font-family: 'Fira Sans', sans-serif;
  font-size: 24px;
  font-weight: 400;
}

.prefLabel, .prefLabelLang, .notation {
  font-weight: 500;
}

.prefLabelLang {
  color: #474b4f;
}

#service-name {
  font-size: 27px;
  font-weight: bold;
}

h2, h3 {
  font-family: 'Fira Sans', sans-serif;
  font-size: 16px;
}

.navigation-font {
  font-family: 'Fira Sans', sans-serif;
  font-size: 16px;
}

.multiselect span, .multiselect a, .dropdown-toggle, #search-all-button, .qtip-skosmos * {
  font-family: 'Fira Sans', sans-serif;
}

.topbar a.navigation-font, .topbar span {
  color: #394554;
}

p {
  color: #474b4f;
  font-family: 'Fira Sans', sans-serif;
  font-size: 14px;
}

.bread-crumb {
  font-family: 'Fira Sans', sans-serif;
  font-size: 14px;
}

.versal {
  color: #474b4f;
  font-family: 'Fira Sans', sans-serif;
  font-size: 14px;
  font-weight: 400;
}

.versal-bold {
  font-family: 'Fira Sans', sans-serif;
  font-size: 14px;
  font-weight: bold;
}

a, a.versal, .jstree-node > .jstree-anchor {
  color: #00748f;
}

.loading-spinner {
  margin: 10px 0 0 15px;
}

.concept-spinner {
  background:url("../pics/alt.gif") no-repeat transparent;
  background-position: center 130px;
  height: 100px;
  padding-top: 180px;
  text-align: center;
  width: 150px;
}

.replaced {
  font-style: italic;
}

a:link,a:visited,a:active,a:hover,a:focus {
  text-decoration: none;
  outline-offset: 1px;
}

:focus {
  outline: 2px dotted #474b4f;
  z-index: 1;
}

#maincontent:focus {
  outline: none;
}

a:hover {
  text-decoration: underline;
  /* All text links have underlining when hovered. */
}

#service-logo {
  display: inline-block;
}

/* basics
 ***************************/

html,body {
  background-color: #d5dbde;
  margin: 0;
  min-height: 100%;
  min-width: 100%;
  padding: 0;
}

ul {
  list-style: none;
}

@media print { /* Quick style sheet for printing. */
  body * {
    visibility: hidden;
  }

  /* Everything under the print class elements will be printed. */
  .print,.print * {
    visibility: visible;
  }

  /* Position elements at the beginning of the page. */
  .print {
    position: absolute;
    left: 0;
    top: 0;
  }
}

.main-container {
  position: relative;
  width: 95%;
  margin: 0 auto;
  margin-bottom: 20px;
}

.spinner {
  background:url("../pics/spinner.gif") no-repeat transparent;
  display:inline-block;
  height: 25px;
  margin-left: 5px;
  vertical-align: middle;
  width: 25px;
}

/* Generic screen reader class
 * Code from https://webaim.org/techniques/css/invisiblecontent/
 ***************************/

.sr-only {
  position:absolute;
  left:-10000px;
  top:auto;
  width:1px;
  height:1px;
  overflow:hidden;
}

/* topbar styles
 ***************************/

.topbar {
  display: flex;
  width: 95%;
  flex-wrap: wrap;
  min-height: 50px;
  margin: auto;
  margin-bottom: 20px;
}

#topbar-service-helper {
  display: inline-flex;
  flex-grow: 1;
  margin-bottom: -23px;
  height: max-content;
}

#topbar-language-navigation:before {
  content: '';
  display: flex;
  width: 100%;
  align-self: start;
  margin-bottom: -10px;
  margin-top: 26px;
}

#topbar-language-navigation {
  display: flex;
  flex-wrap: wrap;
  align-self: flex-end;
}

.topbar > a {
  display: inline-block;
  margin-right: 10px;
  left: 2.5%;
  position: sticky;
}

.topbar-white {
  background-color: #ffffff;
}

#service-name {
  line-height: 50px;
  margin: 0px 4px;
}

.topbar-white > #language, .topbar-white > #navigation {
  background: #ffffff;
}

#language {
  display: inline-flex;
  order: 2;
  flex-wrap: wrap;
  align-content: flex-end;
  margin-top: 5px;
  margin-bottom: 2px;
}

#language:after {
  display: block;
  content: "";
  margin-top: 5px;
}

.topbar:after {
  content: '';
  display: block;
  width: 100%;
  margin-top: -10px;
  height: 5px;
}

#language > .dropdown-menu {
  z-index: 9002;
  border-radius: 0;
  padding: 0;
  min-width: 160px;
}

#language > .dropdown-menu > li, #language > .dropdown-menu > li > a {
  margin: 0;
}

#language > .dropdown-toggle {
  background: none;
  border: none;
  border-radius: 0;
  color: #394554;
  padding: 0;
}

#language > .dropdown-toggle:hover, #language > .dropdown-toggle:focus, #language > .dropdown-toggle:active, #language > .dropdown-toggle:visited {
  background: none;
}

#navigation {
  display: inline-flex;
  order: 1;
  max-width: 530px;
  min-width: 0;
  width: auto;
  flex-wrap: wrap;
  align-content: flex-end;
  margin-top: 5px;
  margin-bottom: 2px;
}

#navigation .navigation-font, #language * {
  margin: auto 4px;
  min-width: max-content;
}

#navigation .navigation-font {
  margin: auto 8px;
}

#language-en {
  margin-right: 0;
}

#navigation .link-bg {
  height: 60px;
  float: left;
}

#navi4 {
  cursor: default;
  align-self: center;
}

#navi4 > span {
  border-bottom: 2px dotted #cfcfcf;
}

/* headerbar stuff
 *************************/

.header-row {
  display: flex;
  flex-direction: row;
  flex-wrap: wrap;
  min-width: 100%;
}

#lang-dropdown-toggle .caret, .multiselect span > .caret {
  border-top-color: #ffffff;
}

#lang-dropdown-toggle:focus, .multiselect:focus, #search-all-button:focus {
  outline: 3px solid white;
  background-color: #00748f;
}

.navbar-form .dropdown-menu {
  border-radius: 0;
  margin-top: 0;
  padding: 0;
  top: 40px;
  max-height: 290px;
  overflow-y: auto;
}

.header-float > .navbar-form {
  box-shadow: none;
  display: flex;
}

.header-float > .navbar-form > .input-group {
  display: inline-flex;
}

.header-float > .navbar-form > .input-group > .input-group-btn {
  display: inline-flex;
  width: initial;
}

ul.dropdown-menu > li:last-child > input {
  display: none;
}

.multiselect-container {
  border-radius: 0;
}

.header-float .multiselect > .caret {
  position: absolute;
  right: 5px;
  top: 18px;
}

.header-float > .btn-group > button {
  overflow: hidden;
  width: 175px;
}

.header-float > .btn-group > .multiselect-container {
  width: 175px;
}

.multiselect > span {
  position: absolute;
  right: 20px;
  top: 10px;
}

.multiselect-container > li.active > a, .multiselect-container > li > a:focus, .dropdown-menu > li:hover > a, .dropdown-menu > .active:focus > a, .dropdown-menu > .active:hover > a  {
  background-color: #00748F;
  color: #ffffff;
}

.multiselect-container > li > a > label {
   padding: 3px 20px 3px 25px;
   word-wrap: break-word;
   white-space: pre-line;
}

.headerbar {
  margin: 0 auto;
  position: relative;
  width: 95%;
  display: flex;
  margin-bottom: 15px;
}

.headerbar.frontpage-spacing {
  margin-bottom: 25px;
}

.headerbar-coloured {
  position: absolute;
  background-color: #00748F;
  width: 100%;
  height: 50px;
}

.header-left {
  margin: 0 15px 0 15px;
  max-width: calc(100% - 30px);
  max-height: 50px;
  display: inline-flex;
  flex-grow: 1;
}

.header-left > h1 {
  background-color: #00748F;
  line-height: 50px;
  margin: 0;
  opacity: 0.99;
  overflow: hidden;
  color: white;
  white-space: nowrap;
  text-overflow: ellipsis;
}

.header-left > h1 > a {
  color: #ffffff;
  height: 50px;
}

.header-float {
  display: inline-flex;
  align-items: center;
  margin-left: auto;
}

.frontpage-spacing > .header-float {
  margin: 0;
  margin-left: auto;
}

.headerbar-coloured > .header-float > p {
  color: #ffffff;
}

.topbar a.navigation-font:hover {
  text-decoration: underline;
}

.navbar-form {
  border: 0;
  margin: 0;
  padding: 0;
}

.search-result-listing {
  background-color: #ffffff;
}

.search-result-listing > p:last-of-type {
  margin-left: 15px;
}

.search-result-listing > .search-result:last-of-type {
  margin-bottom: 10px;
}

#search-from-all-vocabularies-radio-buttons {
  display: none;
}

#search-all-button {
  background-color: #394554;
  border-radius: 0;
  border: medium none;
  height: 40px;
  margin-left: 0;
  width: 68px;
}

#search-all-button.disabled, #search-all-button[disabled], fieldset[disabled] #search-all-button, #search-all-button.disabled:hover, #search-all-button[disabled]:hover, fieldset[disabled] #search-all-button:hover, #search-all-button.disabled:focus, #search-all-button[disabled]:focus, fieldset[disabled] #search-all-button:focus, #search-all-button.disabled:active, #search-all-button[disabled]:active, fieldset[disabled] #search-all-button:active, #search-all-button.disabled.active, #search-all-button.active[disabled], fieldset[disabled] #search-all-button.active {
  background-color: #3c535b;
  opacity: 0.99;
  color: #afafaf;
}

.search-vocab-text {
  background-color: #3c535b;
  opacity: 0.95;
  height: 40px;
  text-align: right;
  line-height: 40px;
}

.search-vocab-text > p {
  color: #fff;
  margin: 0 5px;
  font-size: 14px !important;
}

.search-count {
  text-align: right;
}

.search-result-listing .no-results {
  margin: 15px;
}

<<<<<<< HEAD
.search-result-listing > .alert {
  margin: 10px 15px;
=======
.search-result-listing > .alert > h4 {
  margin: 10px 0px;
>>>>>>> 124785e3
}

.search-result-listing .search-count {
  text-align: left;
  margin-left: 15px;
}

.search-limited {
  padding-right: 140px;
}

#remove-limits {
  border-radius: 0;
}

#remove-limits:hover {
  background-color: #FFFFFF;
}

.search-result-listing .prefLabel {
  font-weight: bold;
}

.notation {
  margin-right: 12px;
}

.search-result > .notation {
  margin-right: 6px;
}

.search-result-listing .search-result {
  margin: 20px 15px ;
}

.search-result-listing {
  padding: 5px 0;
}

.search-result > div > span.uri-input-box {
  font-size: 12px;
  color: #006621;
}

.search-result {
  border: 1px solid transparent;
}

#lang-dropdown-toggle, .multiselect {
  background-color: #394554;
  border: medium none;
  border-radius: 0;
  box-shadow: none;
  color: #FFFFFF;
  height: 40px;
  padding-left: 10px;
  padding-right: 6px;
}

.multiselect .dropdown-toggle, .dropdown-toggle:hover, .btn.dropdown-toggle:focus, .open > .dropdown-toggle.btn-default {
  color: #fff;
  background-color: #394554;
  box-shadow: none;
}

.multiselect {
  border: 0;
}

#selected-vocabs {
  display: none;
}

.navbar-left > .btn-group {
  float: left;
}

#search-field {
  background-color: #FFFFFF;
  border: medium none;
  border-radius: 0;
  display: block;
  font-family: Tahoma,Geneva,sans-serif;
  font-size: 14px;
  font-weight: bold;
  height: 40px;
  padding-left: 8px;
  padding-right: 22px;
  box-shadow: none;
}

#search-field:focus {
  box-shadow: none;
}

.input-group {
  display: table;
}

.form-control {
  display: table-cell;
}

.input-group-btn {
  width: 50px;
}

.qtip-skosmos {
  background-color: #1E1E1E;
  border-radius: 0;
  border: 3px solid #75889F;
  margin-top: 12px;
  margin-left: 9px;
  min-width: 400px;
}

.qtip-skosmos *, .reified-tooltip > p > span {
  color: #fff;
  font-size: 14px;
  font-weight: 400;
}

.qtip-skosmos a {
  color: #00ACD3 !important;
  width: 100%;
}

.reified-tooltip {
  display: none;
  margin-top: 5px;
  width: 100%;

}

.reified-property-value {
  float: left;
}

.reified-property-value > img {
  width: 18px;
}

span.xl-label > img {
  margin: -2px 2px 0 0;
}

span.xl-pref-label > img {
  margin: 10px 2px;
}

/* front page stuff
 ***************************/
.welcome-box, .right-box, #vocabulary-list {
  vertical-align: top;
}

.welcome-box {
  background-color: #ffffff;
  display: inline-block;
  padding: 15px;
  min-height: 370px;
}

.welcome-box > h1, .right-box > h1 {
  margin-top: 0;
}

.right-box {
  background-color: #ffffff;
  width: 240px;
  padding: 15px;
  position: absolute;
  right: 0;
  top: 0;
}

.right-box {
  display: none;
}

.vocabulary-separator {
  border-bottom: 2px solid #666;
  margin-bottom: 10px;
  margin-left: 28%;
  width: 125px;
}

#maincontent {
  display: inline;
}

.row {
  display: flex;
  flex-direction: row;
  flex-wrap: wrap;
  min-width: 100%;
  margin: 0;
  word-wrap: break-word;
}

.column {
  display: flex;
  flex-direction: column;
  flex-basis: 100%;
  flex: 1;
}

#vocabulary-list, #vocabulary-list-wide, #vocabulary-list-left, #vocabulary-list-right {
  background-color: #fff;
  display: inline-block;
  word-break: break-word;
}

.logo-header > h2 {
  word-break: initial;
}

.voclist-wide #vocabulary-list {
  width: 100% !important;
}

#vocabulary-list > div > h2, #vocabulary-list > div > h3, #vocabulary-list-wide > div > h2, #vocabulary-list-wide > div > h3 {
  margin-bottom: 0;
  margin-top: 0;
  padding: 15px 0 15px 10px;
}

.vocab-category {
  display: inline-block;
  width: 100%;
}

.vocab-category > h3 {
  display: inline-block;
  margin: 0 0 5px 0;
}

.vocab-category > ul {
  width: 72%;
  float: right;
  padding-left: 0;
}

.vocab-category > li > h3 {
  margin-bottom: 5px;
  margin-top: 0;
}

.vocab-category > li {
  display: inline-block;
  float: left;
  padding: 0;
  width: 25%;
}

.vocabularies {
  padding: 0 10px;
}

/* feedback page
 ***************************/
#feedback-fields > p .missing-value {
  border: 2px solid #D95F8A;
}

#feedback-fields label {
  font-weight: normal;
}

#feedback-fields input::placeholder{
  font-weight: lighter;
  font-style: italic;
}


#message {
  height: 150px;
}

#feedback-fields p {
  word-break: break-word;
}

#feedback-fields > .dropdown {
  margin-bottom: 10px;
}

#feedback-fields > .open > .dropdown-menu {
  border-radius: 0;
  height: auto;
  margin-top: 0;
  max-height: 450px;
  overflow-x: hidden;
  padding: 0;
  width: 100%;
}

#feedback-fields > .open > .dropdown-menu > li > a {
  white-space: normal;
  text-indent: -10px;
  margin-left: 10px;
  word-break: break-word;
}

#feedback-fields > .open > .dropdown-menu > li:hover > a {
  color: #fff !important;
}

#feedback-vocid {
  background-color: #F6F7F8;
  border: 0;
  color: #00748f;
  text-align: left;
  width: 100%;
  white-space: inherit;
  word-break: break-word;
  padding-right: 25px;
}

#feedback-vocid > .caret {
  position: absolute;
  right: 10px;
  top: 50%;
}

#feedback-vocid:hover, #feedback-vocid:focus, #feedback-vocid:active {
  color: #00748f;
}

.feedback-logo {
  border-bottom: 2px solid #394554;
  display: block;
  left: 200px;
  min-width: 84px;
  position: absolute;
}

.feedback-box {
  border-top: 2px solid #394554;
  min-height: 140px;
  margin: 0;
  max-width: 500px;
}

.feedback-box textarea, .feedback-box input, .feedback-box select, .feedback-box button, .feedback-box textarea:focus, .feedback-box input:focus, .feedback-box select:focus, .feedback-box button:focus {
  border-radius: 0;
  box-shadow: none;
}

.feedback-box > p {
  line-height: 50px;
}

.feedback-box > div > span {
  display: block;
  margin: 15px 0;
}

.feedback-box input, .feedback-box select, .feedback-box textarea {
  background-color: #f6f7f8;
  border: none;
  color: #00748f;
  margin-bottom: 10px;
  resize: none;
}

.feedback-thanks {
  margin-top: 15px;
}

::-webkit-input-placeholder { /* WebKit browsers */
  color: #00748f !important;
}
:-moz-placeholder { /* Mozilla Firefox 4 to 18 */
  color: #00748f !important;
}
::-moz-placeholder { /* Mozilla Firefox 19+ */
  color: #00748f !important;
}
:-ms-input-placeholder { /* Internet Explorer 10+ */
  color: #00748f !important;
}

#send-feedback {
  background-color: #394554;
  border: none;
  float:right;
  margin: 5px 0 15px 0;
}

/* about page
 ***************************/
#about {
  background-color: #ffffff;
  border-top: 2px solid #394554;
  margin-bottom: 15px;
  padding-bottom: 15px;
}

.about-content {
  padding: 0 15px;
  width: 100%;
}

.special-container {
  left: 0;
  margin-left: 200px;
  position: absolute;
}

#about, .about-extra-info  {
  max-width: 500px;
  word-break: break-word;
}

.credits {
  border-top: 2px solid #394554;
}

/* sidebar styles
 ***************************/

#sidebar {
  height: 100%;
  position: absolute;
  width: 320px;
}

.sidebar-grey {
  background-color: #f6f7f8;
  height: 100%;
  height: calc(100% - 42px);
  overflow-y: auto;
}

.sidebar-grey ul, .sidebar-grey p {
  padding-left: 0;
}

#sidebar .multiselect > span, #sidebar .multiselect > span > b.caret {
  border-top-color: #474b4f;
  color: #474b4f;
}

.search-options > .input-group > .btn-group {
  display: block;
}

.search-options > .input-group > .btn-group > .multiselect {
  background-color: #fff;
  border: 1px solid #ccc;
  overflow-y: hidden;
}

.search-options > .input-group > .btn-group > .multiselect-container {
  top: 44px;
}

.search-options > .input-group > .btn-group > .multiselect-container > li:first-of-type > * {
  height: 26px;
}

.multiselect-container li {
  min-height: 26px;
}

.multiselect-container li > a > label.checkbox {
  height: 100%;
  margin: 0;
  padding: 3px 5px 3px 25px;
}

.multiselect-container li > a > label.checkbox > input {
  margin-top: 2px;
  padding: 0;
}

.search-options .multiselect > span {
  float: left;
  overflow: hidden;
  text-align: left;
  width: 252px;
}

.search-options .multiselect > .caret {
  color: #474b4f;
  float: right;
  position: absolute;
  right: 5px;
  top: 16px;
}

.fixed {
  height: 95%;
  height: calc(100% - 2px) !important;
  position: fixed !important;
  top: 2px;
}

.search-options > .btn-default:hover {
  border: 1px solid #ccc;
}

.btn-active, .btn:active, .btn-default:active {
  -webkit-box-shadow: none !important;
     -moz-box-shadow: none !important;
       -o-box-shadow: none !important;
          box-shadow: none !important;
}

.concept-main > .row > .property-label-pref {
  align-self: center;
}

.preflabel-spacer {
  background: url('../pics/stripe.png') repeat-x 50% center;
  height: 18px;
}

#vocab-info hr {
  background: url('../pics/stripe.png') !important;
  border: 1px solid transparent !important;
  margin-bottom: 15px !important;
  margin-top: 5px !important;
}

div#sidebar-grey > div > div > form.search-options {
  margin-right: 0;
}

.search-options {
  padding-left: 15px;
}

.search-options > .input-group * {
  border-radius: 0;
}

.search-options > .btn-default {
  border-radius: 0;
}

.search-result-listing .btn-default {
  position: absolute;
  right: 10px;
  top: 10px;
}

.search-options .mCSB_container > li > a > .radio {
  margin: 0;
  padding-left: 25px;
}

.search-options .mCSB_container > li > a > label {
  font-weight: 400;
}

form.search-options > .input-group > .form-control {
  width: 280px;
}

form.search-options div.input-group:first-child {
  padding-top: 5px;
}

form.search-options div.input-group {
  padding-bottom: 15px;
}

div.input-group > .input-group-addon {
  min-width: 65px;
}

.alphabetical-search-results li, .group-container > p, .group-container > ul {
  font-size: 14px;
  line-height: 15px;
  list-style-type: none;
}

#alphabetical-menu {
  margin: 15px 0 0 15px;
}

.activated-concept, .jstree-node > .jstree-clicked {
  background-color: transparent;
  border: 0;
  color: #474b4f;
  font-weight: 600;
}

.group-container {
  margin: 15px 0 5px 15px;
}

li.sub-group {
  margin-left: 25px;
}

/* scrollbars
 ****************************/
.mCSB_container {
  margin-right: 15px !important;
}

.mCSB_scrollTools {
  opacity: 1 !important;
  width: 14px !important;
}

.mCSB_draggerRail {
  background-color: #b9c1c6 !important;
  border-radius: 0 !important;
  width: 14px !important;
}

.mCSB_dragger {
  background-color: #474b4f !important;
  border-radius: 0 !important;
  width: 14px !important;
}

.mCSB_dragger_bar {
  display: none;
}

.sidebar-grey-alpha .mCSB_dragger {
  height: 50px !important;
}

/* tables
 ****************************/

#vocab-info th, #vocab-info td {
  border-top: none !important;
}

#vocab-info tr {
  border-image: url('../pics/stripe.png') 20 20 repeat;
}

#statistics, #counts {
  word-break: break-all;
}

/* vocabulary
 ****************************/
.container {
  background-color: #ffffff;
  width: auto;
}

.download-links {
  margin-bottom: 15px;
  word-break: break-all;
}

.download-links > * {
  margin-right: 5px;
  display: inline-block;
}

.count-type {
  padding-right: 20px;
}

/* alerts
 ****************************/
.alert {
  background-color: #ed0d6c;
  border-radius: 0;
  border: none;
  color: white;
}

.alert-lang {
  background-color: #D4EDEB;
  color: #474b4f;
}

.frontpage-alert {
  display: inline-block;
}

.page-alert {
  display: inline-block;
  position: absolute;
  right: 0;
}

.alert-danger {
  font-size: 18px;
}

.content .alert-danger p {
  color: #fff;
  font-weight: 500;
  margin: 5px 0 5px 0;
  line-height: 1.1;
}

.frontpage-alert > h3, .page-alert > h3 {
  margin: 10px 0px;
}

.search-result-listing .deprecated-alert {
  margin-left: 10px;
  color: #D95F8A;
}

.alert-replaced a {
  color: #fff;
  display: inline-block;
  margin-left: 5px;
  text-decoration: underline;
}

#lang-info * {
  color: #ffffff;
}

#lang-info > h1 {
  float: left;
  font-size: 48px;
  margin: -5px 15px 0 0;
}

.errors {
  color: red;
}

/* concept
 ****************************/
.concept-info {
  background-color: #fff;
  margin-bottom: 20px;
  display: flex;
  flex-wrap: wrap;
}

.concept-info h3 {
  margin: 0;
  line-height: 22.85px;
}

.deprecated-concept * {
  color: #888;
}

.concept-info li, .concept-info ul {
  list-style: none;
  margin-bottom: 0;
  padding-left: 0;
}

.concept-info .row > .property-label {
  padding-right: 20px;
}

.row > .property-label {
  width: 225px;
  word-break: break-word;
}

.row > .property-value-column {
  width: calc(100% - 225px);
  padding-bottom: 5px;
}

.property-value-column + div {
  width: 100%;
}

.property-value-column > .row > .col-xs-5 > .versal {
  word-wrap: break-word;
}

.concept-info p {
  margin: 0;
}

.concept-appendix {
  background-color: #edf0f2;
  padding: 15px;
  width: 100%;
}

.concept-main {
  padding: 15px;
  width: 100%;
}

.appendix-vocab-label {
  font-family: 'Fira Sans', sans-serif;
  font-size: 12px;
  line-height: 21px;
  padding-left: 15px;
}

.hidden-breadcrumb, .hidden-path, .hidden-propval {
  display: none;
}

.expand-propvals .hidden-propval {
  display: list-item;
}

.restore-breadcrumbs {
  background-color: #fff;
  float: right;
}

.crumb-path {
  float:left;
  width: 100%;
}

.foundby {
  margin-left: 225px;
}

.preflabel-desc > span {
  position: relative;
  top: 11px;
}

.concept-main > .row, .concept-appendix > .row {
  padding-top: 5px;
}

.concept-main > .row > .property-value-column {
  border-bottom: 2px solid #d4edeb;
}

.concept-main > .row:last-child > .property-value-column, .concept-main > .row > .property-label-pref + div, .concept-appendix .property-value-column {
  border-bottom: 0;
  padding-bottom: 0;
}

.row > div {
  padding: 0;
  word-break: break-word;
}

.other-languages.first-of-language > div + div {
  padding-left: 15px;
}

.other-languages > td:last-of-type {
  vertical-align: top;
}

.vocab-info-literals > div.table > .row:nth-child(1) {
  padding-top: 15px;
}

.vocab-info-literals > div.table > .row {
  padding-top: 10px;
}

#vocab-info table > tbody > tr.other-languages > td {
  padding-top: 0;
}

.other-languages > td:last-of-type > * {
  padding-left: 15px;
}

.concept-main .versal-pref {
  font-weight: 500;
}

.property-values {
  display: inline-block;
  width: 95%;
  width: calc(100% - 24px);
}

.shortened-property {
  display: inline-block;
  height: 18px;
  overflow: hidden;
  position: relative;
  white-space: nowrap;
  width: 95%;
  width: calc(100% - 24px);
}

.property-click {
  display: inline-block;
  vertical-align: top;
}

.property-click > img {
  vertical-align: top;
  margin-top: 3px;
}

.help-box.property-click > img {
  vertical-align: middle;
}

.shortened-symbol {
  background-color: #ffffff;
  display: inline-block;
  height: 20px;
  padding: 0 0 0 2px;
  position: absolute;
  right: 10px;
}

.property-label > .property-click {
  border-bottom: 2px dotted #CFCFCF;
}

.concept-appendix .property-click {
  border-bottom: 2px dotted #C9C7C7;
}

tr .property-hover {
  margin-bottom: 2px;
  margin-left: 5px;
}

tr.replaced-by > td > span {
  color: #474b4f;
  font-weight: bold;
}

tr.replaced-by > td > ul > li > a {
  color: #00748f;
  font-weight: bold;
}

.subvalue {
  margin-left: 15px;
}

.property-divider {
  border-top: 2px solid #666666;
  position: sticky;
  width: 95%;
  top: 100%;
}

#vocab-info .table > tbody > tr > th {
  padding-left: 0;
}

#vocab-info h2 {
  font-size: 27px;
  font-weight: 400;
  word-break: break-word;
}

#vocab-info h3 {
  font-weight: 400;
  display: initial;
  padding-right: 10px;
}

#vocab-info > div > h3 {
  font-weight: 500;
  margin-bottom: 10px;
  display: block;
}

#vocab-info .property-value-wrapper {
  padding: 0px 8px;
}

#counts { max-width: 300px; }

#statistics { max-width: 450px; }

#statistics .property-divider, #counts .property-divider {
  margin: 0;
}

#statistics td, #statistics th, #counts td, #counts th {
  padding: 0;
}

.pagination > li > a, .pagination > li > a:hover, #sidebar > .pagination > li > a:focus, #sidebar > .pagination > .active > a, .pagination > li > span {
  background-color: transparent;
  color: #00748f;
  border: 0;
  padding: 4px 8px;
}

.pagination > li:last-child > a, .pagination > li:last-child > span, .pagination > li:first-child > a {
  border-radius: 0;
}

.pagination > li > a {
  width: 25px;
}

.pagination > li:nth-last-child(2) > a, .pagination > li:last-child > a {
  width: auto;
  min-width: 26px;
}

.pagination {
  background-color: #F6F7F8;
  border-bottom: 1px solid #999999;
  border-radius: 0;
  margin: 0 0 -5px 0;
  padding: 0 0 0 10px;
  width: 310px;
}

.nav-tabs {
  background-color: #e0e4e7;
  border-bottom: none;
}

ul.nav-tabs > li {
  margin-bottom: 0;
}

.sidebar-buttons .nav-tabs > li > a, .sidebar-buttons .nav-tabs > li > p, .sidebar-buttons .nav-tabs > li.active > a {
  background-color: #e6e9eb;
  border-radius: 0;
  border: 0;
  margin: 0;
  padding: 10px;
  text-align: center;
}

.nav-tabs > li:nth-of-type(even) > a {
  background-color: #e0e4e7;
}

.nav-tabs > li:nth-of-type(odd) > a {
  background-color: #e6e9eb;
}

.sidebar-buttons .nav-tabs > li.active > a {
  background-color: #f6f7f8;
}

.sidebar-buttons .nav-tabs > li > a:hover {
  background-color: white;
}

#limit {
  width: 33%;
}

.nav-tabs > li {
  width: 33%;
}

.nav-tabs > li:first-of-type {
  width: 34%;
}

.nav-four-wide > li {
  width: 28%;
}

.nav-four-wide > #alpha {
  width: 16%;
}

#hierarchy-disabled > *, #hierarchy-disabled > *:hover {
  background-color: #B9C1C6;
  color: #74787A;
  cursor: default;
}

.nav-tabs > *:hover {
  background-color: #ffffff;
}

.change-list > h5 {
  margin-bottom: 2px;
}

.content {
  margin-left: 350px;
}

.content > .concept-spinner ~ * {
   display: none;
}

#sidebar + main .content {
  max-width: calc(100% - 350px);
}

.wide-content {
  margin-left: 0;
}

#skiptocontent {
  height: 1px;
  width: 1px;
  position: absolute;
  overflow: hidden;
  top: -100px;
}

#skiptocontent:focus {
  top: 0.5em;
  left: 0.5em;
  height: auto;
  width: auto;
  background-color: white;
  display: block;
}

span.date-info {
  float: right;
  font-family: 'Fira Sans', sans-serif;
  font-size: 12px;
  margin-top: 4px;
}

.concept-download-links > a {
 margin-right: 1px;
}

.copy-clipboard {
  color: #00748F;
  border-radius: 0;
  vertical-align: unset;
  font-size: 14px;
  border: 0;
}

.copy-clipboard:active, .copy-clipboard:focus, .copy-clipboard:active:focus {
  background-color: #fff;
  color: #00748F;
}

.copy-clipboard:hover {
  background-color: #fff;
  color: #23527c;
}

.property-value-column > .copy-clipboard {
  font-size: 24px;
}

/* typeahead.js
 ***********************************/

.typeahead,
.tt-query,
.tt-hint {
  border-radius: 0;
  border: 2px solid #ccc;
  font-size: 14px;
  line-height: 20px;
  width: 396px;
}

.typeahead {
  background-color: #fff;
}

.typeahead:focus {
  border: 2px solid #75889F;
}

.tt-hint {
  color: #999
}

.tt-dropdown-menu {
  background-color: #F9F9F9;
  border-radius: 0;
  border: 1px solid #ccc;
  border: 1px solid rgba(0, 0, 0, 0.2);
  max-height:302px;
  overflow-y: auto;
  right: 0 !important;
  top: 40px !important;
}

.header-float > .navbar-form > .input-group > .twitter-typeahead > .tt-dropdown-menu {
  width: 100%; /* fallback */
  width: calc(100% + 68px);
  min-width: calc(100% + 68px);
}

.header-float .twitter-typeahead {
  display: inline-flex !important;
}

.tt-dropdown-menu.mCustomScrollbar {
  border-right: 0;
}

.tt-dropdown-menu p {
  display: inline;
  padding-right: 2px;
}

.tt-dropdown-menu p:last-of-type {
  padding-right: 0;
}

.tt-dataset-concept:last-of-type {
  border-bottom: none;
}

.autocomplete-no-results {
  margin: 0 0 0 6px;
}

.tt-suggestion {
  border-bottom: 1px solid #cccccc;
  cursor: pointer;
  font-size: 14px;
  line-height: 20px;
  padding: 2px 8px;
}

.tt-suggestion:last-of-type {
  border-bottom: none;
}

.tt-suggestion.tt-cursor {
  background-color: #EEEEEE;
}

.twitter-typeahead > .form-control {
  border-radius: 0;
  height: 30px;
}

.tt-suggestion p {
  margin: 0;
}

.twitter-typeahead > .clear-search {
  color: #CCCCCC;
  cursor: pointer;
  font-size: 24px;
  position: absolute;
  right: 8px;
  top: 4px;
  z-index: 9001;
}

.twitter-typeahead > .clear-search-dark {
  color: #555555;
}

.gist {
  font-size: 14px;
}

.search-options > div.input-group > .twitter-typeahead, .search-options > div.input-group > .twitter-typeahead > .tt-dropdown-menu, .search-options > .input-group > .btn-group > * {
  width: 280px;
}

.vocab, .concept-type {
  font-size: 12px;
}

.type {
  float: right;
}

.tt-suggestion > .concept-type {
  float: right;
  height: auto;
}

.tt-suggestion {
  overflow: hidden;
}

p.autocomplete-label {
  color: #00748f;
}

/* jsTree customization
 *****************************************/
.jstree-leaf > .jstree-ocl {
  width: 13px;
}

.jstree-closed > .jstree-ocl {
  width: 24px;
}

#sidebar .jstree-clicked, #sidebar .jstree-hovered {
  background: none;
  box-shadow: none;
}

.jstree-default .jstree-node, .jstree-default .jstree-anchor {
    line-height: 18px;
    min-height: 18px;
}

#sidebar .jstree-default .jstree-icon {
    height: 18px;
    line-height: 18px;
    width: 18px;
}

.jstree-default.jstree-rtl .jstree-node {
    margin-right: 18px;
}

.jstree-default .jstree-wholerow {
    min-height: 18px;
}

.jstree-open > .jstree-anchor, .jstree-closed > .jstree-anchor {
  line-height: 18px;
}

.jstree-anchor {
  padding: 0 18px 0 1px;
}

#sidebar .jstree-node {
  margin-left: 10px;
}

#sidebar .jstree-container-ul > .jstree-node {
  margin-left: 2px;
}

#sidebar .jstree-default a { white-space:normal; height: auto; }
#sidebar .jstree-default li > ins { vertical-align:top; }
#sidebar .jstree-default a > .tree-notation { color: #333; }

.sidebar-grey .jstree-closed > .jstree-ocl {
  background-position: -100px -8px;
}

.sidebar-grey .jstree-open > .jstree-ocl {
  background-position: -132px -8px;
}

.jstree-default .jstree-leaf > .jstree-ocl {
  background-position: -68px -8px;
}

.group {
  font-weight: bold;
}

/* Fix for a nasty chromium bug causing the fonts not to render before a redraw.
 * https://code.google.com/p/chromium/issues/detail?id=336476
 ************************************/

body, .versal, h1, h2, h3, p, .versal-bold {
  -webkit-animation-delay: 0.1s;
  -webkit-animation-name: fontfix;
  -webkit-animation-duration: 0.1s;
  -webkit-animation-iteration-count: 1;
  -webkit-animation-timing-function: linear;
}

@-webkit-keyframes fontfix {
  from { opacity: 1; }
  to   { opacity: 1; }
}

/* mediaquery
 ***********************************/
@media (max-width: 800px) {
  .main-container, .headerbar {
    width: 95% !important;
  }

  .content > .feedback-logo, .content > .about-logo {
    left: 10px;
  }

  .content > .feedback-box, .content > #about, .content > .about-extra-info {
    margin-left: 120px;
  }

  .tt-dropdown {
    max-width: 240px;
  }

  .content {
    margin-left: 300px;
  }

  #sidebar + main .content {
    max-width: calc(100% - 300px);
    display: inline;
  }

  .property-divider {
    width: 17%;
  }

  h1 {
    font-size: 16px;
  }

  #sidebar {
    display: none;
  }

  .qtip-skosmos:not(#qtip-0) {
    left: 0 !important;
  }

  .qtip-skosmos:not(#qtip-0) canvas {
    display: none !important;
  }

  .content {
    margin: 0 auto;
  }

  .welcome-box, .right-box {
    float: left;
    width: 200px;
  }

  #vocabulary-list, #vocabulary-list-right {
    float: right;
    margin-left: 15px;
    position: relative;
    width: calc(100% - 220px);
  }

  .vocab-category > ul, .vocab-category > li {
    left: 0;
    width: 100%;
  }

  .vocabulary-separator {
    margin-left: 0;
  }

}

@media (max-width: 340px) {
  #vocab-info .vocab-info-literals .property-label {
    max-width: 120px;
  }
  #vocab-info .vocab-info-literals .property-value-column {
    max-width: 180px;
  }
}

@media (max-width: 450px) {
  .content > .feedback-logo {
    position: relative;
    width: min-content;
  }

  .content > .container.feedback-box {
    margin-left: 10px;
    margin-top: 20px;
  }

  .qtip-skosmos {
    min-width: auto;
    left: 0 !important;
  }
  .qtip-skosmos canvas {
    display: none !important;
  }
}

@media (max-width: 530px) {
  .content > #about {
    margin-top: 20px;
  }

  .content > #about, .content .about-extra-info {
     margin-left: 0;
  }
}

@media (max-width: 550px) {

  .topbar.frontpage > a {
    display: inline;
  }

  .row > .property-value-column {
    width: 100%;
  }

  .row > .property-value-column, .row > .property-value-column  {
    margin: 5px 0;
  }
  #vocab-info .property-value-wrapper {
    padding: 0;
  }

  .concept-main > .row, .concept-appendix > .row {
    padding-top: 0px;
  }

  .row:nth-of-type(2) > .property-value-column {
    margin: 2px 0 0 0;
    line-height: 30px;
  }

  .concept-main > .row > .property-label-pref {
      margin-top: 10px;
      line-height: 20px;
  }

  .search-vocab-text{
    display: none;
  }

}

@media (max-width: 640px) {

  .welcome-box, .right-box {
    display: none;
  }

  #vocabulary-list, #vocabulary-list-left, #vocabulary-list-right, .twitter-typeahead {
    margin: 0;
    width: 100%;
  }

  .headerbar-coloured {
    overflow: hidden;
  }

  .headerbar {
    width: 95%;
  }

}

@media (max-width: 800px) {

  .twitter-typeahead {
    width: 100%;
  }

  .right-box {
    left: 0;
  }

}

@media (max-width: 700px) {

  .topbar > a {
    outline-offset: -2px;
  }

  .topbar {
    height: 100%;
  }

  #navi1, #navi2, #navi3, #navi4 {
    background-image: none;
    padding-left: 0;
  }

  #navigation > a, #language > a, #navi4 > span {
    font-weight: 500;
  }

  #service-logo {
    outline-offset: -2px;
  }

  #service-name {
    left: 0;
  }

  .frontpage-spacing .header-float {
    float: left;
  }

  .headerbar.frontpage-spacing {
    margin-bottom: 15px;
  }

  .main-container.frontpage {
    overflow: hidden;
    top: 10px;
  }

  #navigation {
    padding-right: 0;
  }

  input#search-field {
    max-width: none;
  }

  .frontpage-spacing > .header-float > .navbar-form {
    width: 100%;
  }

}

@media (min-width: 640px) {
  .right-box {
    display: inline;
  }

  .voclist-wide > .right-box {
    left: 0;
    top: 425px;
  }

  .crumb-path:first-of-type {
    max-width: calc(100% - 180px);
  }

}

@media (min-width: 801px) {

  .content > .feedback-logo, .content > .about-logo {
    left: 10px;
  }

  .frontpage-alert {
    margin-left: 20px;
    width: calc(100% - 375px);
  }

  .page-alert {
    width: calc(100% - 335px);
  }

  .nav > li > a {
    padding: 10px 10px;
  }

  .frontpage-logo .input-group {
    max-width: 450px;
  }

  .tt-dropdown-menu {
    width: 234px;
  }

  #navigation > span {
    margin: auto 0;
  }

  .content {
    margin-left: 330px;
  }

  #sidebar + main .content {
    max-width: calc(100% - 330px);
  }

  #sidebar {
    width: 310px;
  }

  .frontpage > .welcome-box, .frontpage > .right-box {
    width: 200px;
  }

  .voclist #vocabulary-list {
    margin-left: 20px;
    width: calc(100% - 225px);
  }

   .voclist-right #vocabulary-list {
    margin-left: 20px;
    width: auto;
    width: calc(100% - 225px);
  }

  .voclist-left #vocabulary-list{
    margin-left: 0;
    width: auto;
    width: calc(100% - 225px);
  }

  .voclist-left > .right-box {
    top: 0;
    right: 0;
  }

  h1 {
    font-size: 20px;
  }

}

@media (max-width: 1259px) {

  .search-result-listing .prefLabel, .search-result-listing .notation {
    font-size: 14px;
  }

  .voclist > .right-box {
    top: 435px;
    left: 0;
  }

}

@media (min-width: 1260px) {
  .main-container, .headerbar, .topbar {
    width: 1190px;
  }

  .frontpage-alert {
    width: calc(100% - 610px);
  }

  .page-alert {
    width: calc(100% - 425px);
  }

  .sidebar-grey-alpha {
    height: calc(100% - 150px) !important;
  }

  .sidebar-grey > .search-options > .input-group > .btn-group > .multiselect {
    width: 370px;
  }

  .sidebar-grey > .search-options > .input-group > .btn-group > .multiselect-container {
    width: 370px;
  }

  .search-options .multiselect > span {
    width: 340px;
  }

  .pagination {
    padding: 6px 10px;
    top: 183px;
    width: 400px;
  }

  .pagination > li > a {
    width: 26px;
  }

  .topbar {
    margin: 0 auto;
    margin-bottom: 20px;
    position: relative;
  }

  #language {
    padding-left: 25px;
    padding-right: 0;
    right: 0;
  }

  #language > .dropdown-menu {
    position: absolute;
    right: 0;
  }

  #navigation {
    padding-right: 0;
    position: relative;
  }

  .frontpage > .welcome-box, .frontpage > .right-box {
    width: 210px;
  }

  .frontpage > .right-box {
    display: inline-block;
    left: auto;
    top: 0;
  }

  .content > .feedback-box, .content > #about, .about-extra-info {
    max-width: 600px;
  }

  .tt-dropdown-menu {
    min-width: 310px;
  }

  .content {
    margin-left: 425px;
  }

  #sidebar + main .content {
    max-width: calc(100% - 425px);
  }

  input#search-field {
    width: 260px;
  }

  .voclist #vocabulary-list {
    display: inline-block;
    position: relative;
    width: 720px;
  }

  .voclist-left #vocabulary-list, .voclist-right #vocabulary-list {
    width: 955px !important;
  }

  #sidebar {
    width: 400px;
  }

  h1 {
    font-size: 24px;
  }

  .alphabetical-search-results li, li, .versal, .versal-bold, p, .search-result > .prefLabel, .search-result > .notation, .property-values > .prefLabel, td > a {
    font-size: 16px;
  }

  .search-result > div > span.uri-input-box {
    font-size: 14px;
  }

  .appendix-vocab-label {
    font-size: 14px;
    line-height: 23px;
  }

  span.date-info {
    font-size: 14px;
    margin-top: 0;
  }

  .search-options > div.input-group > .twitter-typeahead, .search-options > div.input-group > .twitter-typeahead > .tt-dropdown-menu {
    min-width: 370px;
  }

  .row > .property-label {
    width: 235px;
  }

  .row > .property-value-column {
    width: calc(100% - 235px);
  }

}

@media (min-width: 1520px) {

  .main-container, .headerbar, .topbar {
    width: 1240px;
  }

  .frontpage-alert {
    width: calc(100% - 530px);
  }

  #vocabulary-list {
    display: inline-block;
    position: relative;
    width: 710px !important;
  }

  .voclist-left #vocabulary-list, .voclist-right #vocabulary-list {
    width: 975px !important;
  }

  .frontpage > .right-box {
    width: 240px;
  }

  .frontpage > .welcome-box {
    margin-left: 0;
    width: 240px;
  }

}

<!--[if IE]>
#vocab-info hr {
  border: 2px dashed #62729f !important;
}
<![endif]--><|MERGE_RESOLUTION|>--- conflicted
+++ resolved
@@ -514,13 +514,12 @@
   margin: 15px;
 }
 
-<<<<<<< HEAD
 .search-result-listing > .alert {
   margin: 10px 15px;
-=======
+}
+
 .search-result-listing > .alert > h4 {
   margin: 10px 0px;
->>>>>>> 124785e3
 }
 
 .search-result-listing .search-count {
