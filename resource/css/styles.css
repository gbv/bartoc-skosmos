@import 'fira.css';
@import '../../vendor/components/jqueryui/themes/cupertino/jquery-ui.min.css';

html, body {
  margin: 0;
  padding: 0;
  height: 100%;
  min-width: 100%;
  background-color: #d5dbde !important;
}

ul {
  list-style: none;
}

@media print { /* Quick style sheet for printing. */
  body * {
    visibility: hidden;
  }

  /* Everything under the print class elements will be printed. */
  .print,.print * {
    visibility: visible;
  }

  /* Position elements at the beginning of the page. */
  .print {
    position: absolute;
    left: 0;
    top: 0;
  }
}

section {
  position: relative;
  width: 95%;
  margin: 0 auto;
  margin-bottom: 20px;
}

.spinner { 
  display:inline-block;
  width: 25px;
  height: 25px;
  margin-left: 5px;
  vertical-align: middle;
  background:url("../pics/spinner.gif") no-repeat transparent;
}

/* topbar styles
 ***************************/

.topbar {
  height: 50px;
  margin-bottom: 20px;
}

.topbar > a {
  position: absolute;
}

.topbar-white {
  background-color: #ffffff;
}

#service-name {
  left: 30px;
  margin: 0;
  position: absolute;
  line-height: 50px;
}

.topbar-white > #language, .topbar-white > #navigation {
  background: #ffffff;
}

#language {
  position: absolute;
  right: 2.5%;
  height: 50px;
  width: auto;
  padding-left: 0px;
  text-align: right;
  overflow: hidden;
  line-height: 70px;
}

#navigation {
  right: 200px;
  right: calc(175px + 3%);
  padding-right: 30px;
  position: absolute;
  height: 50px;
  min-width: 0px;
  max-width: 530px;
  width: auto;
  overflow: hidden;
  float: right;
  line-height: 70px;
}

#navigation *, #language * {
  margin: auto 4px;  
}

#language-en {
  margin-right: 0;
}

#navigation .link-bg {
  height: 60px;
  float: left;
}

/* headerbar stuff
 *************************/

#lang-dropdown-toggle .caret, .multiselect span > .caret {
  border-top-color: #ffffff !important;
}

.navbar-form .dropdown-menu {
  border-radius: 0 !important;
  padding: 0 !important;
  margin-top: 0 !important;
  top: 40px !important;
}

.multiselect-container {
  border-radius: 0 !important;
}

.multiselect-container > li.active > a, .multiselect-container > li > a:focus, .dropdown-menu > li:hover > a {
  color: #ffffff !important;
}

.multiselect-container > li > a > label {
   padding: 3px 20px 3px 25px !important;
   word-wrap: break-word;
   white-space: pre-wrap;
}

.headerbar {
  position: relative;
  width: 95%;
  height: 50px;
  margin: 0 auto;
  margin-bottom: 20px;
}

.headerbar-coloured {
  background-color: #b2bac0;
}

.header-left {
  float: left;
}

.header-left > h1 {
  background-color: #b2bac0;
  position: absolute;
  line-height: 50px;
  margin: 0 0 0 15px;
}

.header-left > h1 > a {
  display: block;
  color: #ffffff !important;
  height: 50px;
  overflow: hidden;
}

.header-float {
  float: right;
}

.header-float > .btn-group {
  vertical-align: baseline;
  float: left;
  margin-left: -150px
}

.header-float > .btn-group > button {
  width: 150px;
  overflow: hidden;
}

.headerbar-coloured > .header-float > p {
  color: #ffffff !important;
}

.topbar a.navigation-font:hover {
  text-decoration: underline;
}

.navbar-form {
  display: inline-block;
  float: right;
  padding: 0 !important;
  border: 0 !important;
  margin: 5px 0 !important;
}

.search-result-listing {
  background-color: #ffffff;
}

.search-result-listing > p:last-of-type {
  margin-left: 15px;
}

.search-result-listing > .search-result:last-of-type {
  margin-bottom: 10px; 
}

#search-from-all-vocabularies-radio-buttons {
  display: none;
}

#search-all-button {
  background-color: #394554;
  border: medium none !important;
  border-radius: 0 !important;
  height: 40px;
}

.search-vocab-text {
  margin: 5px;
  display: inline-block !important;
  float: left;
<<<<<<< HEAD
  line-height: 18px;
  text-align: right;
}

.search-vocab-text > p {
  color: #fff;
  margin: 0;
}

.search-hint {
  display: inline-block !important;
  text-align: bottom;
  border-bottom: 2px dotted #cfcfcf;
}

#example {
  background-color: #fff !important;
}

#example > button {
  color: #000 !important;
=======
  line-height: 50px;
  margin-right: 4px;
>>>>>>> 7db3e087
}

.search-count {
  text-align: right;
}

.search-result-listing .no-results {
  margin: 15px;
}

.search-result-listing .search-count {
  text-align: left;
  margin-left: 15px;
}

.search-limited {
  padding-right: 140px !important;
}

#remove-limits {
  border-radius: 0;
}

#remove-limits:hover {
  background-color: #FFFFFF;
}

.search-result-listing .prefLabel {
  font-size: 14px !important;
  font-weight: bold !important;
}

.search-result-listing .search-result {
  margin: 20px 15px ;
}

.search-result-listing {
  padding: 5px 0;
}

.search-result > div > span.uri-input-box {
  font-size: 12px;
  color: #006621;
}

.search-result {
  border: 1px solid transparent;
}

#lang-dropdown-toggle, .multiselect {
  background-color: #394554 !important;
  border: medium none;
  border-radius: 0 !important;
  box-shadow: none !important;
  color: #FFFFFF !important;
  height: 40px;
  padding-left: 10px !important;
  padding-right: 6px !important;
}

.multiselect {
  border: 0 !important;
  margin: 5px 0 0 0 !important;
}

.multiselect > span {
  float: right;
}

#selected-vocabs {
  display: none;
}

.navbar-left > .btn-group {
  float: left;
}

#search-field {
  background-color: #FFFFFF;
  border: medium none;
  border-radius: 0;
  display: block;
  font-family: Tahoma,Geneva,sans-serif;
  font-size: 14px;
  font-weight: bold;
  height: 40px;
  padding-left: 8px !important;
}

.input-group {
  display: table;
}

.form-control {
  display: table-cell;
}

.input-group-btn {
  width: 50px !important;
}

.qtip-skosmos {
  border-radius: 0 !important;
  margin-top: 2px;
}

.qtip-skosmos * {
  font-size: 14px;
  font-weight: 400;
  border: 3px solid #75889F;
}

/* front page stuff 
 ***************************/
.welcome-box, .right-box, #vocabulary-list {
  vertical-align: top;
}

.welcome-box {
  background-color: #ffffff;
  padding: 15px;
  display: inline-block;
}

.welcome-box > h1, .right-box > h1 {
  margin-top: 0;
}

.right-box {
  background-color: #ffffff;
  width: 240px;
  padding: 15px;
  position: absolute;
  right: 0;
  top: 0;
}

.right-box {
  display: none;
}

.vocabulary-separator {
  width: 125px;
  border-bottom: 2px solid #666666 !important;
  margin-bottom: 10px;
  margin-left: 28%;
}

#vocabulary-list {
  background-color: #ffffff !important;
  display: inline-block;
}

#vocabulary-list > div > h2 {
  padding: 15px 0 15px 10px;
  margin-top: 0 !important;
  margin-bottom: 0px;
}

ul.vocab-category {
  display: inline-block;
  padding-left: 0 !important;
  width: 100%;
}

.vocab-category > ul > li, .vocab-category > li {
  display: inline-block;
}

.vocab-category > ul > li {
  display: block;
}

.vocab-category > ul {
  display: inline-block;
  width: 72%;
  float: right;
  padding-left: 0 !important;
}

.vocab-category > li > h2 {
  margin-top: 0 !important;
  margin-bottom: 5px !important;
}

.vocab-category > li {
  display: inline-block;
  padding: 0 !important;
  width: 25%;
  float: left;
}

.vocabularies {
  padding: 0 10px;
}

/* feedback page
 ***************************/
.missing-value {
  border: 1px solid red !important;
}

#message {
  height: 150px;
}

#feedback-fields > input:last-of-type {
  display: none;
}

.feedback-logo {
  position: absolute;
  min-width: 84px;
  display: block;
  left: 200px;
  border-bottom: 2px solid #394554;
  padding-top: 80px;
}

.feedback-box {
  border-top: 2px solid #394554;
}

.feedback-box * {
  border-radius: 0 !important;
  margin-bottom: 0;
  box-shadow: none !important;
}

.feedback-box > p {
  line-height: 50px;
}

.feedback-box > div > span {
  display: block;
  margin: 15px 0;
}

.feedback-box input, .feedback-box select, .feedback-box textarea {
  border: none;
  color: #00748f !important;
  margin-bottom: 10px;
  background-color: #f6f7f8;
  resize: none;
}
::-webkit-input-placeholder { /* WebKit browsers */
  color: #00748f !important;
}
:-moz-placeholder { /* Mozilla Firefox 4 to 18 */
  color: #00748f !important;
}
::-moz-placeholder { /* Mozilla Firefox 19+ */
  color: #00748f !important;
}
:-ms-input-placeholder { /* Internet Explorer 10+ */
  color: #00748f !important;
}

#send-feedback {
  background-color: #394554;
  border: none;
  float:right;
  margin: 5px 0 15px 0;
}

#send-feedback:hover {
  background-color: #0098ff !important;
}

/* about page
 ***************************/
#about {
  width: 500px;
  background-color: #ffffff;
  padding-bottom: 15px;
  margin-bottom: 15px;
  border-top: 2px solid #394554;
}

#about * {
  margin: 15px;
}

.special-container {
  position: absolute;
  left: 0px;
  margin-left: 200px;

}

.credits {
  display: none;
  width: 500px;
  background-color: #83CFC8 !important;
  border-top: 2px solid #394554;
}

/* sidebar styles
 ***************************/

#sidebar {
  position: absolute;
  width: 320px;
  height: 100%;
}

.sidebar-grey {
  background-color: #f6f7f8;
  height: 100%;
  height: calc(100% - 42px) !important;
  overflow-y: auto;
}

.sidebar-grey-alpha {
  height: calc(100% - 126px) !important;
}

.sidebar-grey ul, .sidebar-grey p {
  padding-left: 0;
}

#sidebar hr {
  border: 1px solid #666666 !important;
  margin: 0 0 0 15px;
  width: 125px;
}

#sidebar .multiselect > span, #sidebar .multiselect > span > b.caret {
  color: #474b4f !important;
  border-top-color: #474b4f !important;
}

.search-options > .input-group > .btn-group {
  display: block;
}

.search-options > .input-group > .btn-group > .multiselect {
  background-color: #fff !important;
  border: 1px solid #ccc !important;
  overflow-y: hidden;
}

.search-options > .input-group > .btn-group > .multiselect-container {
  top: 44px;
}

.search-options > .input-group > .btn-group > .multiselect-container > li:first-of-type > * {
  height: 26px;
}

.search-options .multiselect > span {
  float: left;
  width: 252px;
  overflow: hidden;
  text-align: left;
}

.search-options .multiselect > .caret {
  float: right;
  position: absolute;
  right: 5px;
  top: 16px;
  display: inline-block;
}

.fixed {
  position: fixed !important;
  height: 95%;
  height: calc(100% - 2px) !important;
  top: 2px;
}

.search-options > .btn-default:hover {
  border: 1px solid #ccc;
}

.btn-active, .btn:active, .btn-default:active {
  -webkit-box-shadow: none !important;
     -moz-box-shadow: none !important;
       -o-box-shadow: none !important;
          box-shadow: none !important;
}

hr {
  border: 1px solid transparent !important;
  background: url('../pics/stripe.png') !important;
  margin-top: 5px !important;
  margin-bottom: 15px !important;
}

div#sidebar-grey > div > div > form.search-options {
  margin-right: 0px !important;
}

.search-options { 
  padding-left: 15px;
}
  
.search-options > .input-group * { 
  border-radius: 0;
}

.search-options > .btn-default { 
  border-radius: 0;
}
  
.search-result-listing .btn-default {
  position: absolute;
  right: 10px;
  top: 10px;
}

.search-options .mCSB_container > li > a > .radio { 
  padding-left: 25px;
  margin: 0;
}

.search-options .mCSB_container > li > a > label {
  font-weight: 400;
}

form.search-options > .input-group > .form-control {
  width: 280px !important;
}

form.search-options div.input-group:first-child { 
  padding-top: 5px;
}

form.search-options div.input-group { 
  padding-bottom: 15px;
}

div.input-group > .input-group-addon { 
  min-width: 65px !important;
}

.alphabetical-search-results li, .group-container > p, .group-container > ul {
  font-size: 14px;
  line-height: 15px;
  list-style-type: none;
}

#alphabetical-menu {
  margin: 15px 0 0 15px;
}

.activated-concept, .jstree-clicked {
  color: #474b4f !important;
  font-weight: 600 !important;
  background-color: transparent !important;
  border: 0 !important;
}

.group-container {
  margin: 10px 0 5px 15px;
}

/* scrollbars
 ****************************/
.mCSB_container {
  margin-right: 15px !important;
}

.mCSB_scrollTools {
  opacity: 1 !important;
  width: 14px !important;
}

.mCSB_draggerRail {
  background-color: #b9c1c6 !important;
  border-radius: 0 !important;
  width: 14px !important;
}

.mCSB_dragger {
  background-color: #474b4f !important;
  border-radius: 0 !important;
  width: 14px !important;
}

.mCSB_dragger_bar {
  display: none !important;
}

/* tables
 ****************************/

th, td {
  border-top: none !important;
}

tr {
  border-image: '../pics/stripe.png' 20 20 repeat;
}

/* vocabulary
 ****************************/
.container {
  background-color: #ffffff;
}

.download-links {
  margin-bottom: 15px;
}

/* alerts 
 ****************************/
.alert {
  background-color: #ed0d6c !important;
  border-radius: 0 !important;
  border: none !important;
  color: white !important;
}

.alert h2 {
  margin: 5px 0 5px 0;
}

.alert-replaced a {
  color: #ffffff !important;
  display: inline-block;
  margin-left: 5px;
  text-decoration: underline !important;
}

#lang-info * {
  color: #ffffff;
}

#lang-info > h1 {
  float: left;
  font-size: 48px !important;
  margin: -5px 15px 0 0;
}

.errors {
  color: red;
}

/* concept
 ****************************/
.concept-info {
  background-color: #ffffff;
  margin-bottom: 20px;
}

.deprecated-concept * {
  color: #888888 !important; 
}

.concept-info li, .concept-info ul {
  list-style: none;
  padding-left: 0;
  margin-bottom: 0;
}

.concept-info div > table > tbody > tr > td:first-child {
  max-width: 225px;
  width: 225px;
}

.concept-info p {
  margin: 0 !important;
}

.concept-appendix {
  background-color: #edf0f2 !important;
  padding: 15px;
}

.concept-main {
  margin: 0 15px;
  padding: 15px 0;
}

.appendix-values.table {
  background-color: transparent !important;
  margin-bottom: 0;
}

.appendix-values.table > tbody > tr > td {
  padding: 0 !important;
  border-bottom: 0;
}

.appendix-vocab-label {
  font-size: 12px;
  line-height: 21px;
}

.concept-main > table, .concept-appendix > table {
  margin-bottom: 0;
}

.hidden-breadcrumb {
  display: none;
}

.field-label {
  vertical-align: top !important; 
}

.foundby {
  margin-left: 225px;
}

.preflabel-container, .preflabel-container hr {
  margin: 10px 0 5px 0 !important;
}

.preflabel-description {
  display: inline-block;
  width: 225px;
  height: 100%;
}

.property {
  display: block;
  width: 100%;
}

.property-values {
  display: inline-block;
  width: 95%;
  width: calc(100% - 24px);
}

.shortened-property {
  display: inline-block;
  height: 18px !important; 
  overflow: hidden;
  position: relative;
  white-space: nowrap;
  width: 95%;
  width: calc(100% - 24px);
}

.property-click {
  display: inline-block;
  vertical-align: top;
}

.property-click > img {
  vertical-align: top;
}

.help-box.property-click > img {
  vertical-align: middle;
}

.shortened-symbol {
  display: inline-block;
  height: 20px; 
  padding: 0 0 0 2px;
  right: 10px;
  position: absolute;
  background-color: #ffffff;
}

td > .property-click {
  border-bottom: 2px dotted #CFCFCF;
}

.concept-appendix .property-click {
  border-bottom: 2px dotted #C9C7C7;
}

.help-box {
  background-color : #F0F0F0;
  border-bottom: none !important;
  padding: 2px 4px;
}

.help-box img {
  margin-top: -1px !important;
  border-right: 2px dotted #888888;
  padding-right: 5px !important;
}

.help-box p {
  display: inline-block; 
  margin-left: 5px !important;
}

tr .property-hover {
  margin-left: 5px;
  margin-bottom: 2px;
}

tr.replaced-by > td > span {
  color: #474b4f !important;
  font-weight: bold !important;
}

tr.replaced-by > td > ul > li > a {
  color: #00748f !important;
  font-weight: bold !important;
}

.subvalue {
  margin-left: 15px;
}

.property-divider {
  position: absolute;
  width: 14%;
  border-bottom: 2px solid #666666;
  margin: -20px 0 0 0 !important;
}

.property-divider hr {
  border-bottom: 2px solid #3bc2bd !important;
  width: 125px;
  position: absolute;
}

.table th {
  padding-left: 0 !important;
}

.concept-main > .search-results-property-table {
  margin-bottom: 5px;
}

.search-results-property-table td:last-child {
  border-bottom: 2px solid #d4edeb;
}

.search-results-property-table > tbody > tr:last-child > td {
  border-bottom: 0 !important;
}

.search-results-property-table td {
  padding: 5px 0 0 0 !important;
}

#statistics { max-width: 450px; }

#statistics .property-divider {
  margin: 0 !important;
}

#statistics td, #statistics th {
  padding: 0 !important;
}

.pagination > li > a, .pagination > li > span {
  border: 0 !important;
  background-color: transparent !important;
  padding: 4px 8px !important;
} 

.pagination > li:last-child > a, .pagination > li:last-child > span {
  border-radius: 0 !important;
}

.pagination > li:first-child > a {
  border-radius: 0 !important;
  margin-left: -1px !important;
}
  
.pagination > li > a {
  width: 25px;
}

.pagination > li:last-child > a {
  width: auto;
}

.pagination { 
  background-color: #F6F7F8;
  border-radius: 0 !important;
  border-bottom: 1px solid #999999;
  margin: 0 0 -5px 0 !important;
  width: 310px;
  padding: 0 0 0 10px !important;
} 

.nav-tabs, #groups > a {
  background-color: #e0e4e7;
  border-bottom: none !important;
}

ul.nav-tabs > li {
  margin-bottom: 0;
  outline: none;
}

.nav-tabs > li > a, .nav-tabs > li > p {
  background-color: #e6e9eb;
  border-radius: 0 !important;
  border: 0 !important;
  text-align: center;
  padding: 10px 15px;
  margin: 0 !important;
  outline: none;
}

#limit {
  margin-top: -1px;
  width: 33%;
}

.nav-tabs > li {
  width: 33%;
}

#alpha {
  width: 34% !important;
}


.nav-tabs > li > a:hover {
  background-color: #ffffff !important;
}

.nav-tabs > li.active > a {
  background-color: #f6f7f8 !important;
}

.content {
  margin-left: 350px;
}

.global-content {
  margin-left: 150px;
  margin-right: 150px;
}

/* typeahead.js
 ***********************************/

.typeahead,
.tt-query,
.tt-hint {
  width: 396px;
  font-size: 14px;
  line-height: 20px;
  border: 2px solid #ccc;
  border-radius: 0 !important;
  outline: none;
}

.typeahead {
  background-color: #fff;
}

.typeahead:focus {
  border: 2px solid #75889F;
}

.tt-hint {
  color: #999
}

.tt-dropdown-menu {
  width: 200px;
  max-height:302px;
  overflow-y: auto;
  background-color: #F9F9F9;
  border: 1px solid #ccc;
  border: 1px solid rgba(0, 0, 0, 0.2);
  border-radius: 0 !important;
}

.tt-dropdown-menu.mCustomScrollbar {
  border-right: 0 !important;
}

.tt-suggestion p {
  display: inline-block;
  padding-right: 2px;
}

.tt-suggestion p:last-of-type {
  padding-right: 0;
}

.tt-suggestion:last-of-type {
  border-bottom: none;
}

.autocomplete-no-results {
  margin: 0 0 0 6px !important;
}

.tt-suggestion {
  cursor: pointer;
  padding: 2px 8px;
  font-size: 14px !important;
  line-height: 20px;
  border-bottom: 1px solid #cccccc;
}

.tt-suggestion:last-of-type {
  border-bottom: none !important;
}

.tt-suggestion.tt-cursor {
  background-color: #EEEEEE;
}

.twitter-typeahead > .form-control {
  height: 30px;
  border-radius: 0;
}

.navbar-form > .input-group > .input-group-btn {
  vertical-align: top;
}

.tt-suggestion p {
  margin: 0;
}

.gist {
  font-size: 14px;
}

.search-options > div.input-group > .twitter-typeahead, .search-options > div.input-group > .twitter-typeahead > .tt-dropdown-menu, .search-options > .input-group > .btn-group > * {
  width: 280px;
}

.vocab, .type {
  font-size: 12px !important;
}

.type {
  float: right;
}

.matched-label {
  text-decoration: line-through;
}

/* jsTree customization
 *****************************************/
.jstree-no-icons {
  margin-left: -5px !important;
}

.jstree li {
  margin-left: 10px !important;
}

/* Font definitions
 *****************************************/
li {
  font-family: 'Fira Sans' !important;
  font-size: 14px !important;
}

h1, .prefLabel {
  font-family: 'Fira Sans' !important;
  font-size: 27px !important;
  font-weight: 400 !important;
}

h1#service-name {
  font-size: 27px !important;
  font-family: 'Fira Sans' !important;
  font-weight: bold !important;
}

a {
  color: #00748f !important;
}

h2 {
  font-family: 'Fira Sans' !important;
  font-style: bold !important;
  font-size: 16px !important;
}

a.navigation-font {
  font-family: 'Fira Sans';
  font-size: 16px;
  color: black;
}

.multiselect span, .multiselect a, .dropdown-toggle, #search-all-button, .qtip-skosmos * {
  font-family: 'Fira Sans';
}

.topbar a.navigation-font {
  color: #394554 !important;
}

p {
  font-family: 'Fira Sans';
  font-size: 14px;
  color: #474b4f;
}

.bread-crumb {
  font-family: 'Fira Sans';
  font-size: 14px;
}

.versal {
  font-family: 'Fira Sans';
  font-size: 14px;
  font-weight: 400 !important;
  color: #474b4f;
}

.versal-bold {
  font-family: 'Fira Sans';
  font-size: 14px;
  font-weight: bold;
}
  
.loading-spinner {
  margin: 10px 0 0 15px;
}

.replaced {
  // font-style: italic;
  text-decoration: line-through;
}

a:link,a:visited,a:active,a:hover,a:focus {
  /* Improves link handling by removing focus borders. Sorry keyboard users! */
  text-decoration: none;
  border: 0;
  outline: none;
}

a:hover {
  text-decoration: underline;
  /* All text links have underlining when hovered. */
}

#service-logo {
  max-width: 450px;
}

/* Fix for a nasty chromium bug causing the fonts not to render before a redraw.
 * https://code.google.com/p/chromium/issues/detail?id=336476
 ************************************/

body, .versal, h1, h2, p, .versal-bold {
  -webkit-animation-delay: 0.1s;
  -webkit-animation-name: fontfix;
  -webkit-animation-duration: 0.1s;
  -webkit-animation-iteration-count: 1;
  -webkit-animation-timing-function: linear;
}

@-webkit-keyframes fontfix {
  from { opacity: 1; }
  to   { opacity: 1; }
}

/* mediaquery
 ***********************************/
@media (max-width: 800px) {
  section, .headerbar {
    width: 95% !important;
  }

  .headerbar {
    margin-bottom: 15px !important;
  }

  .navbar-form {
    max-width: 300px !important;
  }

  .feedback-logo, .about-logo {
    left: 10px !important;
  }

  .feedback-box, #about {
    margin-left: 120px !important;
    width: 500px !important;
  }

  p.search-vocab-text {
    text-indent: -100%;
    white-space: nowrap;
    overflow: hidden;
  }

  .tt-dropdown {
    max-width: 240px !important;
  }

  .content {
    margin-left: 300px;
  }

  #sidebar {
    width: 270px !important;
  }

  .property-divider {
    width: 17%;
  }

  h1 {
    font-size: 22px !important;
  }

  #sidebar {
    display: none;
  }

  .content, .global-content {
    margin: 0 auto;
  }

  .welcome-box, .right-box {
    width: 200px !important;
    float: left;
  }

  #vocabulary-list {
    position: relative;
    float: right;
    width: calc(100% - 220px) !important;
    margin-left: 15px;
  }

  .vocab-category > ul, .vocab-category > li {
    left: 0;
    width: 100%;
  }
  
  .vocabulary-separator {
    margin-left: 0;
  }

}

@media (max-width: 700px) {
  .topbar {
    position: relative;
  }

    #navi1, #navi3, #navi4 {
    background-image: none !important;
    padding-left: 0 !important;
  }
  
  .frontpage #navigation {
    top: 110px !important;
    left: 3.5%;
    width: auto !important;
  }

  /*#search-field {*/
    /*max-width: 100px;*/
  /*}*/

  #navigation > a, #language > a {
    margin: 2px;
    font-weight: 500;
  }

  .frontpage #language {
    top: 110px !important;
    right: 3.5%;
    text-align: left;
  }

  #service-logo {
    height: 200px !important;
    position: absolute;
    right: 3%;
  }

  .frontpage-spacing {
    top: 100px !important;
  }

  .frontpage-spacing .header-float {
    float: left;
  }

  section.frontpage {
    top: 100px;
    overflow: hidden;
  }

  #navigation {
    padding-right: 0 !important;
  }
}

@media (max-width: 640px) {

  .welcome-box, .right-box {
    display: none !important;
  }

  #vocabulary-list {
    width: 100% !important;
    margin: 0 !important;
  }

  .headerbar {
    width: 95% !important;
  }

  .content {
    overflow: hidden;
  }

  .search-vocab-text{
    display: none !important;
  }

}



@media (max-width: 500px) {
  .btn-group {
    width: 100%;
  }

  .btn-group > .btn {
    width: 100%
  }

  .navbar-form, .input-group, #search-field {
    width: 100% !important;
  }
  
  .navbar-form {
    max-width: none !important;
  }
}

@media (max-width: 768px) {
  .multiselect  {
    margin: 6px 0 !important;
  }

}

@media (min-width: 640px) {
  #service-logo {
    display: inline !important;
  }

  .right-box {
    display: inline !important;
    top: 425px !important;
    left: 0;
  }
}

@media (min-width: 801px) {
  section, .headerbar {
  }
  
  .right-box {
    top: 435px !important;
  }

  .navbar-form .ui-autocomplete .tt-dropdown {
    max-width: 250px !important;
  }

  .nav > li > a {
    padding: 10px 10px !important;
  }

  .input-group {
    max-width: 350px !important;
  }
  
  .frontpage-logo .input-group {
    max-width: 450px !important;
  }
  
  .frontpage-logo .tt-dropdown-menu {
    width: 295px !important;
  }

  #navigation > a {
    margin: auto 10px;
  }

  #service-logo {
    position: absolute;
    display: normal !important;
  }

  .feedback-box, #about {
    width: 500px !important;
  }

  .content {
    margin-left: 330px;
  }

  #sidebar {
    width: 310px !important;
  }

  .property-divider {
    width: 17%;
  }

  .welcome-box, .right-box {
    margin-left: 150px !important;
    width: 200px !important;
  }

  #vocabulary-list {
    margin-left: 20px;
    width: auto;
    width: calc(100% - 375px) !important;
  }

  h1 {
    font-size: 24px !important;
  }

}

@media (max-width: 900px) {
  .global-content {
    margin-right: 0 !important;
  }
}

@media (min-width: 1260px) {
  section, .headerbar, .topbar {
    width: 1190px !important;
  }

  .sidebar-grey-alpha {
    height: calc(100% - 150px) !important;
  }

  .search-options .multiselect {
    width: 370px !important;
  }
  
  .search-options .multiselect > span, .search-options .multiselect-container {
    width: 370px !important;
  }
  
  .pagination {
    width: 400px;
    top: 183px !important;
    padding: 6px 10px !important;
  }
  
  .pagination > li > a {
    width: 26px;
  }
  
  .topbar {
    position: relative;
    margin: 0 auto;
    margin-bottom: 20px;
  }

  #language { 
    right: 0;
  }

  #navigation {
    position: relative;
    right: 200px;
  }

  .welcome-box {
    margin-left: 140px !important;
  }

  .welcome-box, .right-box {
    width: 210px !important;
  }

  .right-box {
    display: inline-block;
    top: 0 !important;
    left: auto !important;
  }

  .feedback-box, #about {
    width: 600px !important;
  }
  
  .tt-dropdown-menu {
    width: 310px;
  }

  .global-content {
    margin-left: 180px;
    margin-right: 245px;
  }

  .content {
    margin-left: 425px;
  }

  input#search-field {
    width: 260px !important;
  }

  #vocabulary-list {
    position: relative;
    display: inline-block;
    width: 580px !important;
  }

  #sidebar {
    width: 400px !important;
  }

  h1 {
    font-size: 27px !important;
  }

  li, .versal, .versal-bold, p, .search-result > .prefLabel{
    font-size: 16px !important;
  }

  .search-result > div > span.uri-input-box {
    font-size: 14px !important;
  }
  
  .appendix-vocab-label {
    font-size: 14px !important;
    line-height: 23px;
  }

  .search-options > div.input-group > .twitter-typeahead, .search-options > div.input-group > .twitter-typeahead > .tt-dropdown-menu {
    width: 370px;
  }

}

@media (min-width: 1520px) {
  
  section, .headerbar, .topbar {
    width: 1240px !important;
  }

  #vocabulary-list {
    position: relative;
    display: inline-block;
    width: 710px !important;
  }

  .right-box {
    width: 240px !important;
  }

  .welcome-box {
    margin-left: 0 !important;
    width: 240px !important;
  }

  #sidebar {
    width: 400px !important;
  }
}


<!--[if IE]>
#vocab-info hr {
  border: 2px dashed #62729f !important;
}
<![endif]-->
<|MERGE_RESOLUTION|>--- conflicted
+++ resolved
@@ -228,7 +228,6 @@
   margin: 5px;
   display: inline-block !important;
   float: left;
-<<<<<<< HEAD
   line-height: 18px;
   text-align: right;
 }
@@ -250,10 +249,8 @@
 
 #example > button {
   color: #000 !important;
-=======
   line-height: 50px;
   margin-right: 4px;
->>>>>>> 7db3e087
 }
 
 .search-count {
@@ -356,6 +353,7 @@
 }
 
 .qtip-skosmos {
+  background-color: #1E1E1E !important; 
   border-radius: 0 !important;
   margin-top: 2px;
 }
