--- conflicted
+++ resolved
@@ -8,15 +8,9 @@
       <div class="table">
         {% for key, values in vocab.info(request.contentLang) %}
         {% set keytrans = key %}
-<<<<<<< HEAD
-        <tr>
-          <th class="versal"><h3>{{ keytrans|trans|upper }}</h3></th>
-          <td class="versal">
-=======
         <div class="row">
-          <div class="property-label versal">{{ keytrans|trans|upper }}<div class="property-divider"></div></div>
+          <div class="property-label versal"><h3>{{ keytrans|trans|upper }}</h3><div class="property-divider"></div></div>
           <div class="property-value-column versal">
->>>>>>> 7ab938fb
             {% for val in values %}
                 <div class="property-value-wrapper">
                     {% if val.get('skosmos:vocab') %}
@@ -32,26 +26,14 @@
                     {% endif %}
                 </div>
             {% endfor %}
-<<<<<<< HEAD
-          </td>
-        </tr>
-        <tr aria-hidden=true><td class="property-divider"></td></tr>
-        {% endfor %}
-        <tr>
-          <th class="versal"><h3>URI</h3></th>
-          <td class="versal"><span class="uri-input-box">{{ vocab.defaultConceptScheme }}</span></td>
-        </tr>
-      </table>
-=======
           </div>
         </div>
         {% endfor %}
         <div class="row">
-          <div class="property-label versal">URI</div>
+          <div class="property-label versal"><h3>URI</h3></div>
           <div class="property-value-column versal"><span class="uri-input-box">{{ vocab.defaultConceptScheme }}</span></td>
         </div>
       </div>
->>>>>>> 7ab938fb
     </div>
     {% if vocab.config.showStatistics %}
     <div>
