{% if vocab.title != null or search_results != null %}
  {% if search_results %}
    {% for concept in search_results %} {# loop through the hits #}
    {% if concept.deprecated %}
    <div class="alert alert-danger">
      <h2 class="deprecated-alert">{% trans %}deprecated{% endtrans %}</h2>
    </div>
    {% endif %}
    {% if concept.label.lang != request.contentLang %}
    <div class="alert alert-lang">
      <h2 class="language-alert">{% trans %}There is no term for this concept in this language{% endtrans %}</h2>
    </div>
    {% endif %}
    <div class="concept-info{% if concept.deprecated %} deprecated-concept{% endif %}">
      <div class="concept-main">
      {% if bread_crumbs is defined %}
        <div class="row">
        {% for path in bread_crumbs %}
        {% if path|length > 1 %}
          {% set crumbId = loop.index %}
            <div class="crumb-path">
            {% for crumb in path %}
            {% if not loop.last %}<a class="propertyvalue bread-crumb{% if crumb.hiddenLabel %} expand-crumbs{% endif %}" href="{{ crumb.uri|link_url(vocab,request.lang,'page',request.contentLang) }}">{{ crumb.prefLabel }}</a><span class="bread-crumb"> > </span>
            {% else %}<span class="bread-crumb propertylabel-pink">{{ crumb.prefLabel }}</span>
            {% endif %}
            {% if crumb.hiddenLabel %}
              {% for hiddenPath in combined %}
                {% if crumbId == loop.index %}
                  {% for hiddenCrumb in hiddenPath %}
                  <a class="propertyvalue hidden-breadcrumb" href="{{ hiddenCrumb.uri|link_url(vocab,request.lang,'page',request.contentLang) }}">{{ hiddenCrumb.hiddenLabel }}</a><span class="hidden-breadcrumb"> > </span>
                  {% endfor %}
                {% endif %}
              {% endfor %}
            {% endif %}
            {% endfor %}
            </div>
          {% endif %}
        {% endfor %}
        </div>
      {% endif %}
      {% spaceless %}
      <div class="row{% if concept.type == 'skosext:DeprecatedConcept' %} deprecated{% endif %}">
        <div class="property-label property-label-pref">
          <span class="versal">{% set subPrefLabelTranslation = concept.preferredSubpropertyLabelTranslation(request.lang) %}{% if subPrefLabelTranslation %}{{ subPrefLabelTranslation|upper }}{% else %}{{ 'skos:prefLabel'|trans|upper }}{% endif %}</span>
        </div>
        {% if concept.foundBy %} {# hit has been found through an alternative label #}
        <span class="versal">{{ concept.foundBy }} >></span>
        {% if concept.ExVocab is defined %}
        <span class="prefLabel conceptlabel redirected-vocab-id"> @{{ concept.ExVocab }}</span>
        {% endif %}
      </div>
      {% else %}
      <div class="property-value-column">{% if concept.notation %}<span class="notation" id="notation">{{ concept.notation }}</span>{% endif %}
        {% if concept.hasXlLabel %}<span class="reified-property-value xl-pref-label"><img src="resource/pics/about.png"></span><div class="reified-tooltip">{% for key, val in concept.xlLabel.properties %}{% if key != 'rdf:type' and key != 'skosxl:literalForm' %}<p>{{ key|trans }}: <span class="versal">{{ val }}</span></p>{% endif %}{% endfor %}</div><span class="prefLabel" id="pref-label">{{ concept.xlLabel }}</span>{% else %}<span class="prefLabel conceptlabel" id="pref-label">{{ concept.label }}</span>{% if concept.label.lang != request.contentLang and concept.label.lang != '' %}<span class="prefLabelLang"> ({{ concept.label.lang }})</span>{% endif %}{% endif %}
        &nbsp;<button type="button" data-toggle="tooltip" data-placement="button" title="Copy to clipboard" class="btn btn-default btn-xs copy-clipboard" for="#{% if concept.notation %}notation{% else %}pref-label{% endif %}"><span class="glyphicon glyphicon-copy" aria-hidden="true"></span></button>
        </div>
      {% endif %}
        <div class="col-md-12"><div class="preflabel-spacer"></div></div>
      </div>
      {% endspaceless %}
      {% for property in concept.properties %} {# loop through ConceptProperty objects #}
        {% if property.getSubPropertyOf != 'skos:hiddenLabel' %}
        <div class="row{% if property.type == 'dc:isReplacedBy' %} replaced-by{% endif%}">
          <div class="property-label">
            <span class="versal{% if property.type == 'rdf:type' %}-bold{% endif %}{% if not (property.type in property.description and '_help' in property.description) %} property-click" title="{{ property.description }}"{% else %}"{% endif %}>{{ property.label|upper }}</span>
          </div>
          <div class="property-value-column"><div class="property-value-wrapper">
        {% if request.vocab.config.hasMultiLingualProperty(property.type) %}
          {% set prevlang = '' %}{# Only displaying the language when it appears for the very first time #}
          {% for language,labels in concept.allLabels(property.type) %}
            {% for value in labels %}
            <div class="row other-languages{% if prevlang != language %} first-of-language{% endif %}"><span class="versal col-xs-6{% if value.type == "skos:altLabel" %} replaced{% endif %}">{{ value.label }}</span><span class="versal col-xs-6">{% if prevlang != language %} {{ language }}{% endif %}</span></div>
            {% set prevlang = language %}
            {% endfor %}
          {% endfor %}
        {% else %}
        <ul>
        {% for propval in property.values %} {# loop through ConceptPropertyValue objects #}
            <li>
            {% if propval.uri and propval.type != 'rdf:type' %} {# resources with URI #}
              {% if propval.label %}
                {% if propval.isExternal %}
                <a href="{{ propval.uri | link_url(propval.exvocab, request.lang, 'page', request.contentLang) }}">{{ propval.label }}</a>{% if propval.exvocab %} ({{ propval.vocabname }}){% endif %}
                {% else %}
                {% if propval.isReified %} {# e.g. skos:definition's with resource values #}
                <span class="versal reified-property-value"><img src="resource/pics/about.png">{% if propval.notation %}<span class="versal">{{ propval.notation }} </span>{% endif %} {{ propval.label(request.contentLang) }}</span>
                <div class="reified-tooltip">{% for key, val in propval.reifiedPropertyValues %}<p>{{ key }}: <a href="{{ val.uri | link_url(val.exvocab, request.lang, 'page', request.contentLang) }}">{{ val.label(request.contentLang) }}</a></p>{% endfor %}</div>
                {% else %}
                    <a href="{{ propval.uri | link_url(propval.vocab, request.lang, 'page', request.contentLang) }}">{% if propval.notation %}<span class="versal">{{ propval.notation }} </span>{% endif %} {{ propval.label(request.contentLang) }}</a>
                {% endif %}
                {% endif %}
                {% if propval.label.lang and (propval.label.lang != request.contentLang or explicit_langcodes) %}<span class="versal"> ({{ propval.label(request.contentLang).lang }})</span>{% endif %}
                {% if propval.SubMembers %}<div class="subvalue"> {# if property is a group concept that has sub properties #}
                  {% for sub_member in propval.SubMembers %}
                    <a class="propertyvalue" href="{{ sub_member.uri | link_url(propval.vocab,request.lang) }}">{{ sub_member.label(request.contentLang) }}</a>
                    {% if sub_member.lang and (sub_member.lang != request.lang or explicit_langcodes) %}<span class="propertyvalue"> ({{ sub_member.lang }})</span>{% endif %}
                    <br />
                  {% endfor %}
                  </div>
                {% endif %}
              {% endif %}
            {% elseif property.type == 'rdf:type' %}<p>{{ propval.label|trans }}</p>
            {% else %} {# Literals (no URI), eg. alternative labels as properties #}
                {% if propval.lang == request.contentLang or propval.lang == null or not request.contentLang and propval.lang == request.lang %}{% if propval.hasXlProperties %}<span class="reified-property-value xl-label"><img src="resource/pics/about.png"></span><div class="reified-tooltip">{% for key, val in propval.getXlProperties %}{% if key != 'rdf:type' and key != 'skosxl:literalForm' and val != '' %}<p>{{ key|trans }}: <span class="versal">{{ val }}</span></p>{% endif %}{% endfor %}</div>{% endif %}<span{% if property.type == 'skos:altLabel' %} class="replaced"{% endif %}>{% if propval.containsHtml %}{{ propval.label|raw }}{% else %}{{ propval.label }}{% endif %}{% if propval.lang and (request.contentLang and propval.lang != request.contentLang or explicit_langcodes) %} ({{ propval.lang }}){% endif %}</span>
                {% endif %}
            {% endif %}
            </li>
        {% endfor %}
        </ul>
        {% endif %}
        </div></div></div>
        {% endif %}
      {% endfor %}
<<<<<<< HEAD
      {% if concept.foreignLabels %}
=======
      {% if concept.groupProperties %}
      <div class="row">
        <div class="property-label"><span class="versal property-click" title="{% trans "skosmos:memberOf_help" %}" >{{ 'skosmos:memberOf'|trans|upper }}</span></div>
        <div class="property-value-column"><div class="property-value-wrapper">
          <ul>
          {% for grouppath in concept.groupProperties %}
              <li>
              {% for group in grouppath %}
                <a class="versal" href="{{ group.uri | link_url(group.vocab,request.lang,'page',request.contentLang) }}">{% if group.notation %}<span class="versal">{{ group.notation }}</span>{% endif %}{{ group.label(request.contentLang) }}</a>{% if group.label.lang and (group.label.lang != request.contentLang or explicit_langcodes) %} <span class="versal">({{ group.label.lang }})</span>{% endif %}
                {% if not loop.last %}<span class="versal"> &#62; </span>{% endif %}
              {% endfor %}
              </li>
          {% endfor %}
          </ul>
        </div></div>
      </div>
      {% endif %}
      {% if concept.arrayProperties %}
      <div class="row">
        <div class="property-label"><span class="versal property-click" title="{% trans "skosmos:memberOfArray_help" %}" >{{ 'skosmos:memberOfArray'|trans|upper }}</span></div>
        <div class="property-value-column"><div class="property-value-wrapper">
          <ul>
          {% for grouppath in concept.arrayProperties %}
            {% for group in grouppath %}
              {% if group.type == 'skosmos:memberOfArray' %}
                <li><a href="{{ group.uri | link_url(group.vocab,request.lang,'page',request.contentLang) }}">{% if group.notation %}<span class="versal">{{ group.notation }}</span>{% endif %}{{ group.label(request.contentLang) }}</a></li>
              {% else %}
              {% endif %}
            {% endfor %}
          {% endfor %}
          </ul>
        </div></div>
      </div>
      {% endif %}
      {% set foreignLabels = concept.foreignLabels %}
      {% if foreignLabels %}
>>>>>>> af7729ea
      <div class="row">
        <div class="property-label"><span class="versal property-click" title="{% trans "foreign prefLabel help" %}" >{{ 'foreign prefLabels'|trans|upper }}</span></div>
        <div class="property-value-column"><div class="property-value-wrapper">
          {% for language,labels in foreignLabels %}
            {% for value in labels.prefLabel|default([])|merge(labels.altLabel|default([])) %}
              <div class="row other-languages{% if loop.first %} first-of-language{% endif %}">
                <div class="col-xs-6 versal{% if value.type == "skos:altLabel" %} replaced{%else %} versal-pref{% endif %}">{% if value.hasXlProperties %}<span class="reified-property-value xl-label"><img src="resource/pics/about.png"></span><div class="reified-tooltip">{% for key, val in value.getXlProperties %}{% if key != 'rdf:type' and key != 'skosxl:literalForm' and val != '' %}<p>{{ key|trans }}: <span class="versal">{{ val }}</span></p>{% endif %}{% endfor %}</div>{% endif %}{%if value.type == "skos:prefLabel" and value.lang in request.vocab.config.languages %}<a href='{{ concept.uri|link_url(request.vocabid,request.lang, 'page', value.lang) }}' hreflang='{{ value.lang }}'>{{ value.label }}</a>{% else %}{{ value.label }}{%endif%}</div>
                <div class="col-xs-6 versal">{% if loop.first %}<p>{{ language }}</p>{% endif %}</div>
              </div>
            {% endfor %}
          {% endfor %}
          </div>
        </div></div>
      {% endif %}
        <div class="row">
            <div class="property-label"><span class="versal">URI</span></div>
            <div class="property-value-column"><div class="property-value-wrapper"><span class="versal uri-input-box" id="uri-input-box">{{ concept.uri }}</span> <button type="button" data-toggle="tooltip" data-placement="button" title="Copy to clipboard" class="btn btn-default btn-xs copy-clipboard" for="#uri-input-box"><span class="glyphicon glyphicon-copy" aria-hidden="true"></span></button></div></div>
        </div>
        <div class="row">
            <div class="property-label"><span class="versal">{% trans %}Download this concept in SKOS format:{% endtrans %}</span></div>
            <div class="property-value-column">
<span class="versal concept-download-links"><a href="rest/v1/{% if concept.vocab %}{{ concept.vocab.id }}{% else %}{{ vocab.id }}{% endif %}/data?uri={{ concept.uri|url_encode }}&amp;format=application/rdf%2Bxml">RDF/XML</a>
          <a href="rest/v1/{% if concept.vocab %}{{ concept.vocab.id }}{% else %}{{ vocab.id }}{% endif %}/data?uri={{ concept.uri|url_encode }}&amp;format=text/turtle">
            TURTLE</a>
          <a href="rest/v1/{% if concept.vocab %}{{ concept.vocab.id }}{% else %}{{ vocab.id }}{% endif %}/data?uri={{ concept.uri|url_encode }}&amp;format=application/ld%2Bjson">JSON-LD</a>
        </span>{% if concept.date %}<span class="versal date-info">{{ concept.date }}</span>{% endif %}
            </div>
        </div>
      </div>
      <!-- appendix / concept mapping properties -->
      <div
          class="concept-appendix hidden"
          data-concept-uri="{{ concept.uri }}"
          data-concept-type="{{ concept.type[0] }}"
          >
      </div>
    </div>
    {% endfor %}

  {% else %}
  <div class="alert alert-danger">
    <h4>{% trans %}Error: Term "{{ term }}" not found in vocabulary!{% endtrans %}</h4>
  </div>
  {% endif %}
{% else %}
  <div class="alert alert-danger">
    <h4>{% trans %}Error: Requested vocabulary not found!{% endtrans %}</h4>
  </div>
{% endif %}

{% verbatim %}
<template id="property-mappings-template">
    {{#each properties}}
    <div class="row{{#ifDeprecated concept.type 'skosext:DeprecatedConcept'}} deprecated{{/ifDeprecated}}">
        <div class="property-label"><span class="versal{{#ifNotInDescription type description}} property-click" title="{{ description }}{{/ifNotInDescription}}">{{toUpperCase label}}</span></div>
        <div class="property-value-column">
            {{#each values }} {{! loop through ConceptPropertyValue objects }}
            {{#if prefLabel }}
            <div class="row">
                <div class="col-xs-5">
                    <a class="versal" href="{{hrefLink}}">{{#if notation }}<span class="versal">{{ notation }}</span>{{/if}}{{ prefLabel }}</a>
                    {{#ifDifferentLabelLang lang explicitLangCodes}}<span class="propertyvalue"> ({{ lang }})</span>{{/ifDifferentLabelLang}}
                </div>
                {{#if vocabName }}
                    <span class="appendix-vocab-label col-xs-7">{{ vocabName }}</span>
                {{/if}}
            </div>
            {{/if}}
            {{/each}}
        </div>
    </div>
    {{/each}}
</template>
{% endverbatim %}<|MERGE_RESOLUTION|>--- conflicted
+++ resolved
@@ -111,46 +111,7 @@
         </div></div></div>
         {% endif %}
       {% endfor %}
-<<<<<<< HEAD
       {% if concept.foreignLabels %}
-=======
-      {% if concept.groupProperties %}
-      <div class="row">
-        <div class="property-label"><span class="versal property-click" title="{% trans "skosmos:memberOf_help" %}" >{{ 'skosmos:memberOf'|trans|upper }}</span></div>
-        <div class="property-value-column"><div class="property-value-wrapper">
-          <ul>
-          {% for grouppath in concept.groupProperties %}
-              <li>
-              {% for group in grouppath %}
-                <a class="versal" href="{{ group.uri | link_url(group.vocab,request.lang,'page',request.contentLang) }}">{% if group.notation %}<span class="versal">{{ group.notation }}</span>{% endif %}{{ group.label(request.contentLang) }}</a>{% if group.label.lang and (group.label.lang != request.contentLang or explicit_langcodes) %} <span class="versal">({{ group.label.lang }})</span>{% endif %}
-                {% if not loop.last %}<span class="versal"> &#62; </span>{% endif %}
-              {% endfor %}
-              </li>
-          {% endfor %}
-          </ul>
-        </div></div>
-      </div>
-      {% endif %}
-      {% if concept.arrayProperties %}
-      <div class="row">
-        <div class="property-label"><span class="versal property-click" title="{% trans "skosmos:memberOfArray_help" %}" >{{ 'skosmos:memberOfArray'|trans|upper }}</span></div>
-        <div class="property-value-column"><div class="property-value-wrapper">
-          <ul>
-          {% for grouppath in concept.arrayProperties %}
-            {% for group in grouppath %}
-              {% if group.type == 'skosmos:memberOfArray' %}
-                <li><a href="{{ group.uri | link_url(group.vocab,request.lang,'page',request.contentLang) }}">{% if group.notation %}<span class="versal">{{ group.notation }}</span>{% endif %}{{ group.label(request.contentLang) }}</a></li>
-              {% else %}
-              {% endif %}
-            {% endfor %}
-          {% endfor %}
-          </ul>
-        </div></div>
-      </div>
-      {% endif %}
-      {% set foreignLabels = concept.foreignLabels %}
-      {% if foreignLabels %}
->>>>>>> af7729ea
       <div class="row">
         <div class="property-label"><span class="versal property-click" title="{% trans "foreign prefLabel help" %}" >{{ 'foreign prefLabels'|trans|upper }}</span></div>
         <div class="property-value-column"><div class="property-value-wrapper">
