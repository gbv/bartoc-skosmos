--- conflicted
+++ resolved
@@ -1,8 +1,4 @@
-<<<<<<< HEAD
 .DS_Store
-config.inc
-=======
->>>>>>> 212b3181
 config.ttl
 build
 vendor
@@ -11,8 +7,5 @@
 composer.phar
 composer.lock
 tests/jena-fuseki*
-<<<<<<< HEAD
 .vagrant
-=======
-.project
->>>>>>> 212b3181
+.project