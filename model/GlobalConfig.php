--- conflicted
+++ resolved
@@ -96,9 +96,6 @@
         }      
     }
 
-    /**
-     * Ensure there is exactely one skosmos:Configuration and return it.
-     */
     private function configResource($graph, $source) {
         $configResources = $graph->allOfType("skosmos:Configuration");
         if (is_null($configResources) || !is_array($configResources) || count($configResources) !== 1) {
@@ -108,69 +105,6 @@
     }
 
     /**
-<<<<<<< HEAD
-     * Retrieves, parses and includes configuration in existing configuration.
-     * @param \EasyRdf\Resource URL or file of configuration in Turtle syntax.
-     */
-    private function includeConfig($location) {
-        $location = $location->getUri();
-
-        if (str_starts_with($location, "http://") || str_starts_with($location, "https://")) {
-            $ch = curl_init($location);
-            curl_setopt($ch, CURLOPT_RETURNTRANSFER, true);
-            curl_setopt($ch, CURLOPT_HTTPHEADER, array('Content-type: text/turtle'));
-            $turtle = curl_exec($ch);
-            $httpCode = curl_getinfo($ch, CURLINFO_HTTP_CODE);
-            if ($httpCode != 200 && $httpCode != 303) {
-                throw new Exception("Failed to include configuration from $location");
-            }
-            curl_close($ch);
-        } else {
-            if (file_exists($location)) {
-                $turtle = file_get_contents($location);
-            } else {
-                throw new Exception("Included config file $location does not exist!");
-            }
-        }
-
-        $parser = new SkosmosTurtleParser();
-        try {
-            $graph = $parser->parseGraph($turtle, $location);
-        } catch (Exception $e) {
-            throw new Exception("Failed to parse $location: " . $e->getMessage());
-        }
-
-        // Add triples from included configuration, adjust :config resource
-        $configResource = $this->configResource($graph, $location);
-        foreach($graph->resources() as $resource) {
-            $subject = $resource == $configResource ? $this->resource : $resource;
-            foreach($graph->properties($resource) as $property) {
-                foreach($resource->all($property) as $value) {
-                    $this->graph->add($subject, $property, $value);
-                }
-            }
-        }
-    }
-
-    /**
-     * Parses configuration from the config.ttl file
-     * @param string $filename path to config.ttl file
-     * @throws \EasyRdf\Exception
-     */
-    private function parseConfig($filename)
-    {
-        $parser = new SkosmosTurtleParser();
-        $this->graph = $parser->parseGraph(file_get_contents($filename), $filename);
-        $this->namespaces = $parser->getNamespaces();
-
-        $this->resource = $this->configResource($this->graph, $filename);
-
-        $includes = $this->graph->allResources($this->resource, "skosmos:includeConfig");
-        foreach($includes as $location) {
-            $this->includeConfig($location);
-        }
-    }
-=======
      * Retrieves and parses configuration with optional inclusion.
      * @param string file or URL of configuration in Turtle syntax.
      * @param int inclusion depth (0 for root configuration)
@@ -226,7 +160,6 @@
                 }
             }
         }
->>>>>>> a039d07d
 
         // only include up to four levels
         if ($depth < 4) {
