--- conflicted
+++ resolved
@@ -67,13 +67,8 @@
 
     public function getSearchTerm() : string
     {
-<<<<<<< HEAD
         $term = $this->request->getQueryParamRaw('q') !== null ? $this->request->getQueryParamRaw('q') : $this->request->getQueryParamRaw('query');
-        if (($term === null || strlen(trim($term)) === 0) && $this->rest)
-=======
-        $term = $this->request->getQueryParamRaw('q') ? $this->request->getQueryParamRaw('q') : $this->request->getQueryParamRaw('query');
         if ((!isset($term) || strlen(trim($term)) === 0) && $this->rest)
->>>>>>> 3a1902ba
             $term = $this->request->getQueryParamRaw('label');
         $term = trim($term); // surrounding whitespace is not considered significant
         $term = Normalizer::normalize( $term, Normalizer::FORM_C ); //Normalize decomposed unicode characters #1184
